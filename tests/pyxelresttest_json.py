--- conflicted
+++ resolved
@@ -2953,9 +2953,5 @@
             query_array_date_time=['str value']),
             ['query_array_date_time must contain date times.'])
 
-<<<<<<< HEAD
-
-=======
->>>>>>> af785c72
 if __name__ == '__main__':
     unittest.main()