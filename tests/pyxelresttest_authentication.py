--- conflicted
+++ resolved
@@ -78,12 +78,8 @@
         # This token will expires in 5 seconds
         first_token = pyxelrestgenerator.authenticated_test_get_test_oauth2_authentication_success_quick_expiry()
         self.assertEqual(first_token[0], ['Bearer'])
-<<<<<<< HEAD
-        time.sleep(1)
-=======
         time.sleep(5)
         # Token should now be expired, a new one should be requested
->>>>>>> af785c72
         second_token = pyxelrestgenerator.authenticated_test_get_test_oauth2_authentication_success_quick_expiry()
         self.assertEqual(second_token[0], ['Bearer'])
         self.assertNotEqual(first_token[1], second_token[1])
