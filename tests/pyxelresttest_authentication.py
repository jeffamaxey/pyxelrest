import unittest
import testsutils.serviceshandler as serviceshandler
import testsutils.loader as loader
import sys

class PyxelRestTest(unittest.TestCase):
    @classmethod
    def setUpClass(cls):
        cls.start_services()
        loader.load('pyxelresttest_authentication_services_configuration.ini')

    @classmethod
    def tearDownClass(cls):
        loader.unload()
        serviceshandler.stop_services()

    @classmethod
    def start_services(cls):
        import testsutils.authenticated_test_service as authenticated_test_service
        import testsutils.authentication_test_service as authentication_test_service
        import testsutils.non_authenticated_test_service as non_authenticated_test_service
        serviceshandler.start_services((authenticated_test_service, 8946),
                                       (authentication_test_service, 8947),
                                       (non_authenticated_test_service, 8948)
                                       )

    def test_authentication_on_custom_server_port(self):
        import pyxelrestgenerator
        first_token = pyxelrestgenerator.authenticated_second_test_get_test_authentication_success()
        # Wait for 1 second and send a second request from another server to the same auth server
        # (should request another token)
        import time
        time.sleep(1)
        second_token = pyxelrestgenerator.authenticated_test_get_test_authentication_success()
        self.assertEqual(first_token[0], ['Bearer'])
        self.assertEqual(second_token[0], ['Bearer'])
        self.assertNotEqual(first_token[1], second_token[1])

    def test_authentication_success(self):
        import pyxelrestgenerator
        first_token = pyxelrestgenerator.authenticated_test_get_test_authentication_success()
        second_token = pyxelrestgenerator.authenticated_test_get_test_authentication_success()
        self.assertEqual(first_token[0], ['Bearer'])
        self.assertEqual(first_token, second_token)

    def test_authentication_failure(self):
        import pyxelrestgenerator
        self.assertEqual('An error occurred. Please check logs for full details: "User was not authenticated."',
                         pyxelrestgenerator.authenticated_test_get_test_authentication_failure())

    def test_authentication_timeout(self):
<<<<<<< HEAD
        import pyxelrestgenerator
        self.assertEqual('An error occurred. Please check logs for full details: "User was not authenticated."',
                         pyxelrestgenerator.authenticated_test_get_test_authentication_timeout())
=======
        if sys.version_info[0] == 2:
            self.fail('Authentication timeout is not handled in Python 2.7 for now')
        else:
            import pyxelrestgenerator
            self.assertEqual('An error occurred. Please check logs for full details: "User was not authenticated"',
                             pyxelrestgenerator.authenticated_test_get_test_authentication_timeout())
>>>>>>> 57cc2047

    def test_without_authentication(self):
        import pyxelrestgenerator
        self.assertEqual([
            ['received token'],
            [False]
        ],
            pyxelrestgenerator.non_authenticated_test_get_test_without_auth())

    def test_authentication_expiry(self):
        import pyxelrestgenerator
        first_token = pyxelrestgenerator.authenticated_test_get_test_authentication_success_quick_expiry()
        second_token = pyxelrestgenerator.authenticated_test_get_test_authentication_success_quick_expiry()
        self.assertEqual(first_token[0], ['Bearer'])
        self.assertEqual(second_token[0], ['Bearer'])
        self.assertNotEqual(first_token[1], second_token[1])<|MERGE_RESOLUTION|>--- conflicted
+++ resolved
@@ -49,18 +49,12 @@
                          pyxelrestgenerator.authenticated_test_get_test_authentication_failure())
 
     def test_authentication_timeout(self):
-<<<<<<< HEAD
-        import pyxelrestgenerator
-        self.assertEqual('An error occurred. Please check logs for full details: "User was not authenticated."',
-                         pyxelrestgenerator.authenticated_test_get_test_authentication_timeout())
-=======
         if sys.version_info[0] == 2:
             self.fail('Authentication timeout is not handled in Python 2.7 for now')
         else:
             import pyxelrestgenerator
-            self.assertEqual('An error occurred. Please check logs for full details: "User was not authenticated"',
+            self.assertEqual('An error occurred. Please check logs for full details: "User was not authenticated."',
                              pyxelrestgenerator.authenticated_test_get_test_authentication_timeout())
->>>>>>> 57cc2047
 
     def test_without_authentication(self):
         import pyxelrestgenerator
