import unittest

import time

from pyxelrest import oauth2_authentication_responses_server
import testsutils.serviceshandler as serviceshandler
import testsutils.loader as loader
import sys
import time


class PyxelRestAuthenticationTest(unittest.TestCase):
    @classmethod
    def setUpClass(cls):
        cls.start_services()
        loader.load('pyxelresttest_authentication_services_configuration.ini')

    @classmethod
    def tearDownClass(cls):
        loader.unload()
        serviceshandler.stop_services()

    def setUp(self):
        oauth2_authentication_responses_server.auth_tokens.clear()

    @classmethod
    def start_services(cls):
        from testsutils import (
            authenticated_test_service,
            oauth2_authentication_test_service,
            non_authenticated_test_service
        )
        serviceshandler.start_services(
            (authenticated_test_service, 8946),
            (oauth2_authentication_test_service, 8947),
            (non_authenticated_test_service, 8948)
        )

    def test_oauth2_authentication_on_custom_server_port(self):
<<<<<<< HEAD
        from pyxelrest import pyxelrestgenerator
        first_token = pyxelrestgenerator.authenticated_second_test_get_test_oauth2_authentication_success()
=======
        import pyxelrestgenerator
        first_token = pyxelrestgenerator.oauth_cutom_response_port_test_get_test_oauth2_authentication_success()
>>>>>>> 6fa35ee3
        self.assertEqual(first_token[0], ['Bearer'])
        # Wait for 1 second and send a second request from another server to the same auth server
        # (should request another token)
        time.sleep(1)
        second_token = pyxelrestgenerator.authenticated_test_get_test_oauth2_authentication_success()
        self.assertEqual(second_token[0], ['Bearer'])
        self.assertNotEqual(first_token[1], second_token[1])

    def test_oauth2_authentication_success(self):
        from pyxelrest import pyxelrestgenerator
        token = pyxelrestgenerator.authenticated_test_get_test_oauth2_authentication_success()
        self.assertEqual(token[0], ['Bearer'])
        self.assertIsNotNone(token[1])

    def test_oauth2_authentication_success_with_custom_response_type(self):
<<<<<<< HEAD
        from pyxelrest import pyxelrestgenerator
        token = pyxelrestgenerator.authenticated_test_get_test_oauth2_authentication_success_with_custom_response_type()
=======
        import pyxelrestgenerator
        token = pyxelrestgenerator.oauth_custom_token_name_test_get_test_oauth2_authentication_success_with_custom_response_type()
>>>>>>> 6fa35ee3
        self.assertEqual(token[0], ['Bearer'])
        self.assertIsNotNone(token[1])

    def test_oauth2_authentication_success_without_response_type(self):
        from pyxelrest import pyxelrestgenerator
        token = pyxelrestgenerator.authenticated_test_get_test_oauth2_authentication_success_without_response_type()
        self.assertEqual(token[0], ['Bearer'])
        self.assertIsNotNone(token[1])

    def test_oauth2_authentication_token_reuse(self):
        from pyxelrest import pyxelrestgenerator
        first_token = pyxelrestgenerator.authenticated_test_get_test_oauth2_authentication_success()
        self.assertEqual(first_token[0], ['Bearer'])
        # As the token should not be expired, this call should use the same token
        second_token = pyxelrestgenerator.authenticated_test_get_test_oauth2_authentication_success()
        self.assertEqual(first_token, second_token)

    def test_oauth2_authentication_failure(self):
        from pyxelrest import pyxelrestgenerator
        self.assertEqual('An error occurred. Please check logs for full details: "User was not authenticated."',
                         pyxelrestgenerator.authenticated_test_get_test_oauth2_authentication_failure())

    def test_oauth2_authentication_timeout(self):
        from pyxelrest import pyxelrestgenerator
        self.assertEqual('An error occurred. Please check logs for full details: "User was not authenticated."',
                         pyxelrestgenerator.authenticated_test_get_test_oauth2_authentication_timeout())

    def test_without_authentication(self):
        from pyxelrest import pyxelrestgenerator
        self.assertEqual([
            ['received token'],
            [False]
        ],
            pyxelrestgenerator.non_authenticated_test_get_test_without_auth())

    def test_oauth2_authentication_expiry(self):
        from pyxelrest import pyxelrestgenerator
        # This token will expires in 1 seconds
        first_token = pyxelrestgenerator.authenticated_test_get_test_oauth2_authentication_success_quick_expiry()
        self.assertEqual(first_token[0], ['Bearer'])
        time.sleep(2)
        # Token should now be expired, a new one should be requested
        second_token = pyxelrestgenerator.authenticated_test_get_test_oauth2_authentication_success_quick_expiry()
        self.assertEqual(second_token[0], ['Bearer'])
        self.assertNotEqual(first_token[1], second_token[1])

    def test_api_key_header_authentication_success(self):
        from pyxelrest import pyxelrestgenerator
        self.assertEqual(pyxelrestgenerator.authenticated_test_get_test_api_key_header_authentication_success(),
                         [
                             ['X-API-HEADER-KEY'],
                             ['my_provided_api_key']
                         ])

    def test_api_key_query_authentication_success(self):
        from pyxelrest import pyxelrestgenerator
        self.assertEqual(pyxelrestgenerator.authenticated_test_get_test_api_key_query_authentication_success(),
                         [
                             ['X-API-QUERY-KEY'],
                             ['my_provided_api_key']
                         ])

    def test_basic_authentication_success(self):
        from pyxelrest import pyxelrestgenerator
        self.assertEqual(pyxelrestgenerator.authenticated_test_get_test_basic_authentication_success(),
                         [
                             ['Authorization'],
                             ['Basic dGVzdF91c2VyOnRlc3RfcHdk']
                         ])

    def test_basic_and_api_key_authentication_success(self):
        from pyxelrest import pyxelrestgenerator
        self.assertEqual(pyxelrestgenerator.authenticated_test_get_test_basic_and_api_key_authentication_success(),
                         [
                             ['Authorization', 'X-API-HEADER-KEY'],
                             ['Basic dGVzdF91c2VyOnRlc3RfcHdk', 'my_provided_api_key']
                         ])

    def test_basic_or_api_key_authentication_success(self):
        from pyxelrest import pyxelrestgenerator
        self.assertEqual(pyxelrestgenerator.authenticated_test_get_test_basic_or_api_key_authentication_success(),
                         [
                             ['Authorization', 'X-API-HEADER-KEY'],
                             ['Basic dGVzdF91c2VyOnRlc3RfcHdk', '']
                         ])

    def test_api_key_or_basic_authentication_success(self):
        from pyxelrest import pyxelrestgenerator
        self.assertEqual(pyxelrestgenerator.authenticated_test_get_test_api_key_or_basic_authentication_success(),
                         [
                             ['Authorization', 'X-API-HEADER-KEY'],
                             ['', 'my_provided_api_key']
                         ])

if __name__ == '__main__':
    unittest.main()<|MERGE_RESOLUTION|>--- conflicted
+++ resolved
@@ -37,13 +37,8 @@
         )
 
     def test_oauth2_authentication_on_custom_server_port(self):
-<<<<<<< HEAD
         from pyxelrest import pyxelrestgenerator
-        first_token = pyxelrestgenerator.authenticated_second_test_get_test_oauth2_authentication_success()
-=======
-        import pyxelrestgenerator
         first_token = pyxelrestgenerator.oauth_cutom_response_port_test_get_test_oauth2_authentication_success()
->>>>>>> 6fa35ee3
         self.assertEqual(first_token[0], ['Bearer'])
         # Wait for 1 second and send a second request from another server to the same auth server
         # (should request another token)
@@ -59,13 +54,8 @@
         self.assertIsNotNone(token[1])
 
     def test_oauth2_authentication_success_with_custom_response_type(self):
-<<<<<<< HEAD
         from pyxelrest import pyxelrestgenerator
-        token = pyxelrestgenerator.authenticated_test_get_test_oauth2_authentication_success_with_custom_response_type()
-=======
-        import pyxelrestgenerator
         token = pyxelrestgenerator.oauth_custom_token_name_test_get_test_oauth2_authentication_success_with_custom_response_type()
->>>>>>> 6fa35ee3
         self.assertEqual(token[0], ['Bearer'])
         self.assertIsNotNone(token[1])
 
