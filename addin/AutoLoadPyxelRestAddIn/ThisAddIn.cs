﻿using System;
using Excel = Microsoft.Office.Interop.Excel;
using Microsoft.Vbe.Interop;
using log4net;
using Microsoft.Win32;
using System.Windows.Forms;
using System.Reflection;
using System.Diagnostics;
using System.Configuration;
using System.IO;

namespace AutoLoadPyxelRestAddIn
{
    public partial class ThisAddIn
    {
        private static readonly ILog Log = LogManager.GetLogger("AutoLoadPyxelRestAddIn");

        private static readonly string GENERATED_UDFS_MODULE_NAME = "xlwings_udfs";
        private static readonly string PYXELREST_VB_PROJECT_FILE_NAME = "pyxelrest.xlam";
        private static readonly string VBA_OBJ_MODEL_FAILURE_MSG = 
            "Please 'Trust access to the VBA object model'.\n" +
            "> File > Options > Trust Center > Trust Center Settings > Macro Settings\n";

        private static System.Configuration.Configuration Config = LoadConfig();

        internal static string GetSetting(string key)
        {
            if (Config.AppSettings.Settings[key] == null)
                return string.Empty;
            return Config.AppSettings.Settings[key].Value;
        }

        internal static void SetSetting(string key, string value)
        {
            var settings = Config.AppSettings.Settings;
            if (settings[key] == null)
                settings.Add(key, value);
            else
                settings[key].Value = value;
            Config.Save(ConfigurationSaveMode.Modified);
            ConfigurationManager.RefreshSection(Config.AppSettings.SectionInformation.Name);
        }

        private void ThisAddIn_Startup(object sender, EventArgs e)
        {
            Config = LoadConfig();
            log4net.Config.XmlConfigurator.Configure(new FileInfo(Config.FilePath));
            Log.DebugFormat("Starting Auto Load PyxelRest Addin {0}", GetVersion());
            Log.DebugFormat("Configuration loaded from {0}", Config.FilePath);
            Application.WorkbookOpen += OnOpenWorkBook;
            Application.WorkbookActivate += OnActivateWorkBook;
            try
            {
                OnExcelStart();
            }
            catch (Exception ex)
            {
                Log.Error("An error occurred while loading PyxelRest on Microsoft Excel start.", ex);
            }
        }

        // Hack to load configuration from external configuration file instead of embedded one.
        private static System.Configuration.Configuration LoadConfig()
        {
            string appDataFolder = Environment.GetFolderPath(Environment.SpecialFolder.ApplicationData);
            if (appDataFolder != null)
            {
                var configMap = new ExeConfigurationFileMap
                {
                    ExeConfigFilename = Path.Combine(appDataFolder, "pyxelrest", "configuration", "addin.config")
                };

                return ConfigurationManager.OpenMappedExeConfiguration(configMap, ConfigurationUserLevel.None);
            }
            // If custom configuration cannot be found, load internal one (default)
            return ConfigurationManager.OpenExeConfiguration(ConfigurationUserLevel.None);
        }

        private void ThisAddIn_Shutdown(object sender, EventArgs e)
        {
            Log.Debug("Stop Auto Load PyxelRest Addin...");
            try
            {
                // Do not read configuration to perform the action requested by the user even if saving it in configuration failed.
                var autoUpdateButton = Globals.Ribbons.PyxelRestRibbon.autoUpdateButton;
                if (autoUpdateButton.Enabled && autoUpdateButton.Checked)
                    new Updater().CheckUpdate();
            }
            catch (Exception ex)
            {
                Log.Error("An error occurred while checking for PyxelRest update on Microsoft Excel shutdown.", ex);
            }
        }

        internal string GetVersion()
        {
            Assembly assembly = Assembly.GetExecutingAssembly();
            FileVersionInfo fileVersionInfo = FileVersionInfo.GetVersionInfo(assembly.Location);
            return string.Format("{0}.{1}.{2}", fileVersionInfo.FileMajorPart, fileVersionInfo.FileMinorPart, fileVersionInfo.FileBuildPart);
        }

        internal bool ImportUserDefinedFunctions(bool reload=false)
        {
            try
            {
                if (Application.ActiveWorkbook == null)
                {
                    Log.Info("User defined functions cannot be generated while workbook is inactive.");
                    return false;
                }
                if (!TrustAccessToTheVBAObjectModel())
                    return false;
                if (GetPyxelRestVBProject() == null)
                    return false;  // This should never happen but still user can manually remove/update the xlam file
                if (reload)
                {
                    KillPython();
                }
                Application.Run(string.Format("{0}!ImportPythonUDFs", PYXELREST_VB_PROJECT_FILE_NAME), GetSetting("PathToXlWingsConfiguration"));
                Log.Debug("User defined functions generated.");
                return true;
            }
            catch (Exception ex)
            {
                Log.Error("Unable to generate user defined functions.", ex);
                return false;
            }
        }

        private void KillPython()
        {
            Log.Debug("Killing Python process...");
            Process[] pythonProcesses = Process.GetProcessesByName("pythonw");
            Application.Run(string.Format("{0}!KillPy", PYXELREST_VB_PROJECT_FILE_NAME), GetSetting("PathToXlWingsConfiguration"));

            // As Python process is not killed instantly, ensure it is killed before trying to launch it again.
            // Check 10 times at max every 10ms for one Python process to be killed
            for (int check = 0; check < 10; check++)
            {
                foreach(Process pythonProcess in pythonProcesses)
                {
                    if (pythonProcess.HasExited)
                    {
                        Log.Debug("Python process killed.");
                        return;
                    }
                }
                Log.Debug("Waiting 10ms for Python process to be killed.");
                System.Threading.Thread.Sleep(10);
            }
            Log.Debug("Considering Python process as killed even if it might not be (time out).");
        }

        private bool TrustAccessToTheVBAObjectModel()
        {
            int? accessVBOM = Registry.GetValue(
                "HKEY_CURRENT_USER\\Software\\Microsoft\\Office\\" + Application.Version + "\\Excel\\Security",
                "AccessVBOM", 
                null) as int?;
            if(!accessVBOM.HasValue || accessVBOM.Value != 1)
            {
                Log.Error("'Trust access to the VBA project object model' is not enabled.");
                MessageBox.Show(
                    VBA_OBJ_MODEL_FAILURE_MSG,
                    "Access to VBA object model is not enabled",
                    MessageBoxButtons.OK,
                    MessageBoxIcon.Exclamation);
                return false;
            }
            Log.Debug("'Trust access to the VBA project object model' is enabled.");
            return true;
        }

        private void OnActivateWorkBook(Excel.Workbook Wb)
        {
            try
            {
                if (HasGeneratedUDFs())
                {
                    Log.DebugFormat("Activating '{0}' workbook. User defined functions have already been generated. Do nothing.", Wb.Name);
                }
                else
                {
                    Log.DebugFormat("Activating '{0}' workbook. Generating user defined functions...", Wb.Name);
                    ImportUserDefinedFunctions();
                }
            }
            catch (Exception ex)
            {
                Log.Error("An error occurred while loading PyxelRest on workbook activation.", ex);
            }
        }

        private void OnOpenWorkBook(Excel.Workbook Wb)
        {
            try
            {
<<<<<<< HEAD
                if(HasGeneratedUDFs())
=======
                if (ContainsXlWingsModule())
>>>>>>> aa9fb42d
                {
                    Log.DebugFormat("Opening '{0}' workbook. User defined functions have already been generated. Do nothing.", Wb.Name);
                }
                else if(Application.ActiveWorkbook == null)
                {
                    Log.DebugFormat("Opening Inactive '{0}' workbook. Waiting for workbook activation...", Wb.Name);
                }
                else
                {
                    Log.DebugFormat("Opening '{0}' workbook. Generating user defined functions...", Wb.Name);
                    ImportUserDefinedFunctions();
                }
            }
            catch (Exception ex)
            {
                Log.Error("An error occurred while loading PyxelRest on workbook opening.", ex);
            }
        }

        private void OnExcelStart()
        {
            if (Application.ActiveWorkbook == null)
            {
                Log.Debug("Microsoft Excel started with an already existing document. Wait for workbook opening event to generate user defined functions.");
            }
            else
            {
<<<<<<< HEAD
                Log.Debug("Microsoft Excel started with a blank document. Generating user defined functions...");
                ImportUserDefinedFunctions();
            }
=======
                Log.Debug("Microsoft Excel started with a blank document. Activating PyxelRest...");
                ActivatePyxelRest();
            }
        }

        private bool GenerateUDFAtStartup()
        {
            string generateUDFAtStartup = GetSetting("GenerateUDFAtStartup");
            return string.IsNullOrEmpty(generateUDFAtStartup) || "True".Equals(generateUDFAtStartup);
        }

        private bool ContainsXlWingsModule()
        {
            return GetXlWingsModule() != null;
        }

        private bool TryToLoadXlWingsModule()
        {
            if (!ContainsXlWingsModule())
                return ImportXlWingsBasFile();
            return true;
        }

        private void ActivatePyxelRest()
        {
            if (ImportXlWingsBasFile())
                if (GenerateUDFAtStartup())
                    ImportUserDefinedFunctions();
                else
                    Log.Info("Do not generate user defined functions (as configured).");
>>>>>>> aa9fb42d
        }

        private bool HasGeneratedUDFs()
        {
            VBProject vbProject = GetPyxelRestVBProject();
            if (vbProject == null)
                return false;
            return HasGeneratedUDFs(vbProject);
        }

        private bool HasGeneratedUDFs(VBProject pyxelRest)
        {
            foreach (VBComponent vbComponent in pyxelRest.VBComponents)
            {
                if (GENERATED_UDFS_MODULE_NAME.Equals(vbComponent.Name))
                    return true;
            }
            return false;
        }

        private VBProject GetPyxelRestVBProject()
        {
            foreach (VBProject vb in Application.VBE.VBProjects)
            {
                // TODO Check the entire file name instead of the end of the path
                if (vb.FileName.EndsWith(PYXELREST_VB_PROJECT_FILE_NAME))
                    return vb;
            }
            Log.ErrorFormat("'{0}' project was not loaded. Installation seems corrupt.", PYXELREST_VB_PROJECT_FILE_NAME);
            return null;
        }

        #region VSTO generated code

        /// <summary>
        /// Required method for Designer support - do not modify
        /// the contents of this method with the code editor.
        /// </summary>
        private void InternalStartup()
        {
            this.Startup += new System.EventHandler(ThisAddIn_Startup);
            this.Shutdown += new System.EventHandler(ThisAddIn_Shutdown);
        }
        
        #endregion
    }
}<|MERGE_RESOLUTION|>--- conflicted
+++ resolved
@@ -175,7 +175,11 @@
         {
             try
             {
-                if (HasGeneratedUDFs())
+                if (!GenerateUDFAtStartup())
+                {
+                    Log.Debug("Do not generate user defined functions on workbook activation (as configured).");
+                }
+                else if (HasGeneratedUDFs())
                 {
                     Log.DebugFormat("Activating '{0}' workbook. User defined functions have already been generated. Do nothing.", Wb.Name);
                 }
@@ -195,11 +199,11 @@
         {
             try
             {
-<<<<<<< HEAD
-                if(HasGeneratedUDFs())
-=======
-                if (ContainsXlWingsModule())
->>>>>>> aa9fb42d
+                if (!GenerateUDFAtStartup())
+                {
+                    Log.Debug("Do not generate user defined functions on workbook opening (as configured).");
+                }
+                else if(HasGeneratedUDFs())
                 {
                     Log.DebugFormat("Opening '{0}' workbook. User defined functions have already been generated. Do nothing.", Wb.Name);
                 }
@@ -221,48 +225,25 @@
 
         private void OnExcelStart()
         {
-            if (Application.ActiveWorkbook == null)
+            if (!GenerateUDFAtStartup())
+            {
+                Log.Debug("Do not generate user defined functions at Microsoft Excel start (as configured).");
+            }
+            else if (Application.ActiveWorkbook == null)
             {
                 Log.Debug("Microsoft Excel started with an already existing document. Wait for workbook opening event to generate user defined functions.");
             }
             else
             {
-<<<<<<< HEAD
                 Log.Debug("Microsoft Excel started with a blank document. Generating user defined functions...");
                 ImportUserDefinedFunctions();
             }
-=======
-                Log.Debug("Microsoft Excel started with a blank document. Activating PyxelRest...");
-                ActivatePyxelRest();
-            }
         }
 
         private bool GenerateUDFAtStartup()
         {
             string generateUDFAtStartup = GetSetting("GenerateUDFAtStartup");
             return string.IsNullOrEmpty(generateUDFAtStartup) || "True".Equals(generateUDFAtStartup);
-        }
-
-        private bool ContainsXlWingsModule()
-        {
-            return GetXlWingsModule() != null;
-        }
-
-        private bool TryToLoadXlWingsModule()
-        {
-            if (!ContainsXlWingsModule())
-                return ImportXlWingsBasFile();
-            return true;
-        }
-
-        private void ActivatePyxelRest()
-        {
-            if (ImportXlWingsBasFile())
-                if (GenerateUDFAtStartup())
-                    ImportUserDefinedFunctions();
-                else
-                    Log.Info("Do not generate user defined functions (as configured).");
->>>>>>> aa9fb42d
         }
 
         private bool HasGeneratedUDFs()
