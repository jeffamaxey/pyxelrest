import os
from setuptools import setup, find_packages
from distutils.command.install_data import install_data
import distutils.sysconfig

this_dir = os.path.abspath(os.path.dirname(__file__))
# Corresponds to Lib\site-packages folder
modules_dir = distutils.sysconfig.get_python_lib()
data_dir = os.path.join(modules_dir, '..', '..')
scripts_dir = os.path.join(modules_dir, '..', '..', 'Scripts')


class install_pyxelrest_data(install_data):
    def run(self):
        install_data.run(self)

        self.announce('Performing post installation tasks...')
        from pyxelrest_post_install import PostInstall
        post_install = PostInstall(installation_files_folder=this_dir)
        post_install.perform_post_installation_tasks()


with open(os.path.join(this_dir, 'README.rst'), 'r') as f:
    long_description = f.read()

from pyxelrest import _version
# More information on properties: https://packaging.python.org/distributing
setup(name='pyxelrest',
      version=_version.__version__,
      author='Engie',
      author_email='colin.bounouar@engie.com',
      maintainer='Engie',
      maintainer_email='colin.bounouar@engie.com',
      url="http://guru.trading.gdfsuez.net/bitbucket/projects/GEMS/repos/pyxelrest",
      description="Access REST APIs from Excel using User Defined Functions (UDF)",
      long_description=long_description,
      download_url='http://www.engie.com',
      classifiers=[
          "Development Status :: 4 - Beta",
          "Intended Audience :: Developers",
          "Programming Language :: Python",
          "Programming Language :: Python :: 2",
          "Programming Language :: Python :: 2.7",
          "Programming Language :: Python :: 3",
          "Programming Language :: Python :: 3.5",
          "Programming Language :: Python :: 3.6",
          "Operating System :: Microsoft :: Windows :: Windows 7",
      ],
      keywords=[
          'excel',
          'openapi',
          'swagger',
          'rest',
          'udf',
          'service',
      ],
      packages=find_packages(exclude=['tests', 'testsutils']),
      package_data={
         'pyxelrest': [
             'default_logging_configuration.ini.jinja2',
             'default_services_configuration.ini',
             'user_defined_functions.jinja2',
         ]
      },
      data_files=[
          (
              'pyxelrest_addin', [
                  'addin/AutoLoadPyxelRestAddIn/bin/Release/AutoLoadPyxelRestAddIn.dll',
                  'addin/AutoLoadPyxelRestAddIn/bin/Release/AutoLoadPyxelRestAddIn.dll.config',
                  'addin/AutoLoadPyxelRestAddIn/bin/Release/AutoLoadPyxelRestAddIn.dll.manifest',
                  'addin/AutoLoadPyxelRestAddIn/bin/Release/AutoLoadPyxelRestAddIn.vsto',
                  # Package Dependencies to ensure that it will work on any client
                  'addin/AutoLoadPyxelRestAddIn/bin/Release/INIFileParser.dll',
                  'addin/AutoLoadPyxelRestAddIn/bin/Release/INIFileParser.xml',
                  'addin/AutoLoadPyxelRestAddIn/bin/Release/log4net.dll',
                  'addin/AutoLoadPyxelRestAddIn/bin/Release/log4net.xml',
                  'addin/AutoLoadPyxelRestAddIn/bin/Release/Microsoft.Office.Tools.Common.v4.0.Utilities.dll',
                  'addin/AutoLoadPyxelRestAddIn/bin/Release/Microsoft.Office.Tools.Common.v4.0.Utilities.xml',
                  'addin/AutoLoadPyxelRestAddIn/bin/Release/Microsoft.Office.Tools.Excel.dll',
                  'addin/AutoLoadPyxelRestAddIn/bin/Release/Microsoft.Office.Tools.Excel.xml',
                  'addin/AutoLoadPyxelRestAddIn/bin/Release/Microsoft.Office.Tools.v4.0.Framework.dll',
                  'addin/AutoLoadPyxelRestAddIn/bin/Release/Microsoft.Office.Tools.v4.0.Framework.xml',
                  'addin/AutoLoadPyxelRestAddIn/bin/Release/Microsoft.VisualStudio.Tools.Applications.Runtime.dll',
                  'addin/AutoLoadPyxelRestAddIn/bin/Release/Microsoft.VisualStudio.Tools.Applications.Runtime.xml'
              ]
          ),
          (
<<<<<<< HEAD
=======
              'pyxelrest_resources', [
                  'pyxelrest_resources/excel_logo_100.png',
                  'pyxelrest_resources/excel_logo_error_100.png',
                  'pyxelrest_resources/excel_logo_greyscale_100.png',
                  'pyxelrest_resources/python_logo_100.png',
                  'pyxelrest_resources/python_logo_error_100.png',
                  'pyxelrest_resources/python_logo_greyscale_100.png',
                  'pyxelrest_resources/settings_logo_100.png',
                  'pyxelrest_resources/settings_logo_error_100.png',
                  'pyxelrest_resources/settings_logo_greyscale_100.png'
              ]
          ),
          (
              'pyxelrest_vb_addin', [
                  'addin/pyxelrest.xlam'
              ]
          ),
          (
>>>>>>> 970a0c3b
              'pyxelrest_addin/resources', [
                  'addin/AutoLoadPyxelRestAddIn/bin/Release/resources/data-transfer-download-128.png',
                  'addin/AutoLoadPyxelRestAddIn/bin/Release/resources/folder-3-128.png',
                  'addin/AutoLoadPyxelRestAddIn/bin/Release/resources/refresh-128.png',
                  'addin/AutoLoadPyxelRestAddIn/bin/Release/resources/settings-8-16.ico',
                  'addin/AutoLoadPyxelRestAddIn/bin/Release/resources/settings-8-128.png'
              ]
          ),
      ],
      tests_require=[
          # Used to run tests
          'nose',
          # Used to generate a jwt token
          'pyjwt',
          # used for caching results
          'cachetools',
          # Used to create test services
          'flask',
      ],
      install_requires=[
          # Used to generate UDFs python file from a template
          'jinja2==2.10',
          # Used to communicate with services
          'requests==2.18.4',
          # Used to check that Excel is not running and required by xlwings (220 is only provided for Python 3.6)
          'pypiwin32>=219',
          # Used to communicate with Microsoft Excel
          'xlwings==0.11.7',
          # Used to parse logging configuration file
          'pyaml==17.12.1',
          # Used to manage authentication
          'requests_auth==1.0.2',
          # Used to parse all date-time formats in a easy way
          'python-dateutil==2.6.1',
          # Used to maintain compatibility with Python 2.7 and Python 3.X
          'future==0.16.0',
      ],
      scripts=[
          'pyxelrest_auto_update.py',
          'pyxelrest_post_install.py',
          'pyxelrest_install_addin.py',
          'pyxelrest_update_services_config.py',
      ],
      platforms=[
          'Windows',
      ],
      cmdclass={
          'install_data': install_pyxelrest_data,
      }
      )<|MERGE_RESOLUTION|>--- conflicted
+++ resolved
@@ -85,8 +85,6 @@
               ]
           ),
           (
-<<<<<<< HEAD
-=======
               'pyxelrest_resources', [
                   'pyxelrest_resources/excel_logo_100.png',
                   'pyxelrest_resources/excel_logo_error_100.png',
@@ -100,12 +98,6 @@
               ]
           ),
           (
-              'pyxelrest_vb_addin', [
-                  'addin/pyxelrest.xlam'
-              ]
-          ),
-          (
->>>>>>> 970a0c3b
               'pyxelrest_addin/resources', [
                   'addin/AutoLoadPyxelRestAddIn/bin/Release/resources/data-transfer-download-128.png',
                   'addin/AutoLoadPyxelRestAddIn/bin/Release/resources/folder-3-128.png',
