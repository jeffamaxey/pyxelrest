import os
from setuptools import setup, find_packages
from distutils.command.install_data import install_data
import subprocess
import distutils.sysconfig

this_dir = os.path.abspath(os.path.dirname(__file__))
modules_dir = distutils.sysconfig.get_python_lib()


class install_pyxelrest_data(install_data):
    def run(self):
        install_data.run(self)
        subprocess.check_call(['python', 'pyxelrest_post_install.py', '--installdirectory', this_dir, '--modulesdirectory', modules_dir])

with open(os.path.join(this_dir, 'README.rst'), 'r') as f:
    long_description = f.read()

setup(name='pyxelrest',
      version=open("pyxelrest/_version.py").readlines()[-1].split()[-1].strip("\"'"),
      author='Engie',
      # TODO Provide a support mailbox for our products
      author_email='colin.bounouar@external.engie.com',
      maintainer='Engie',
      # TODO Provide a support mailbox for our products
      maintainer_email='colin.bounouar@external.engie.com',
      url="http://rms.gdfsuez.net:8310/stash/projects/RMS/repos/pyxelrest",
      description="Access REST APIs from Excel using User Defined Functions (UDF)",
      long_description=long_description,
      # TODO Package to artifactory and assert that bamboo will keep it up to date
      download_url='http://www.engie.com',
      classifiers=[
          "Development Status :: 3 - Alpha",
          "Intended Audience :: Developers"
          "Programming Language :: Python",
          "Programming Language :: Python :: 2",
          "Programming Language :: Python :: 2.7",
          "Programming Language :: Python :: 3",
          "Programming Language :: Python :: 3.5",
          "Programming Language :: Python :: 3.6",
          "Operating System :: Microsoft :: Windows :: Windows 7"
      ],
      keywords=[
          'excel',
          'openapi',
          'swagger',
          'rest',
          'udf',
          'service'
      ],
      packages=find_packages(exclude=['tests']),
      package_data={
         'pyxelrest': ['default_services_configuration.ini', 'default_logging_configuration.ini', 'user_defined_functions.jinja2']
      },
      data_files=[
          (
              'pyxelrest_addin', [
                  'addin/AutoLoadPyxelRestAddIn/bin/Release/AutoLoadPyxelRestAddIn.dll',
                  'addin/AutoLoadPyxelRestAddIn/bin/Release/AutoLoadPyxelRestAddIn.dll.config',
                  'addin/AutoLoadPyxelRestAddIn/bin/Release/AutoLoadPyxelRestAddIn.dll.manifest',
                  'addin/AutoLoadPyxelRestAddIn/bin/Release/AutoLoadPyxelRestAddIn.vsto',
                  # Package Dependencies to ensure that it will work on any client
                  'addin/AutoLoadPyxelRestAddIn/bin/Release/INIFileParser.dll',
                  'addin/AutoLoadPyxelRestAddIn/bin/Release/INIFileParser.xml',
                  'addin/AutoLoadPyxelRestAddIn/bin/Release/log4net.dll',
                  'addin/AutoLoadPyxelRestAddIn/bin/Release/log4net.xml',
                  'addin/AutoLoadPyxelRestAddIn/bin/Release/Microsoft.Office.Tools.Common.dll',
                  'addin/AutoLoadPyxelRestAddIn/bin/Release/Microsoft.Office.Tools.Common.v4.0.Utilities.dll',
                  'addin/AutoLoadPyxelRestAddIn/bin/Release/Microsoft.Office.Tools.Common.v4.0.Utilities.xml',
                  'addin/AutoLoadPyxelRestAddIn/bin/Release/Microsoft.Office.Tools.Common.xml',
                  'addin/AutoLoadPyxelRestAddIn/bin/Release/Microsoft.Office.Tools.dll',
                  'addin/AutoLoadPyxelRestAddIn/bin/Release/Microsoft.Office.Tools.Excel.dll',
                  'addin/AutoLoadPyxelRestAddIn/bin/Release/Microsoft.Office.Tools.Excel.xml',
                  'addin/AutoLoadPyxelRestAddIn/bin/Release/Microsoft.Office.Tools.v4.0.Framework.dll',
                  'addin/AutoLoadPyxelRestAddIn/bin/Release/Microsoft.Office.Tools.v4.0.Framework.xml',
                  'addin/AutoLoadPyxelRestAddIn/bin/Release/Microsoft.VisualStudio.Tools.Applications.Runtime.dll',
                  'addin/AutoLoadPyxelRestAddIn/bin/Release/Microsoft.VisualStudio.Tools.Applications.Runtime.xml'
              ]
          ),
          (
              'pyxelrest_vb_addin', [
                  'addin/pyxelrest.xlam'
              ]
          ),
          (
              'pyxelrest_addin/resources', [
                  'addin/AutoLoadPyxelRestAddIn/bin/Release/resources/refresh-128.png',
                  'addin/AutoLoadPyxelRestAddIn/bin/Release/resources/settings-8-16.ico',
                  'addin/AutoLoadPyxelRestAddIn/bin/Release/resources/settings-8-128.png'
              ]
          )
      ],
      install_requires=[
          'jinja2>=2.8',
          'requests>=2.12.2',
          'xlwings==0.10.2',
<<<<<<< HEAD
          'msgpack-python'
=======
          'pyaml'
>>>>>>> 48a408df
      ],
      scripts=[
          'pyxelrest_post_install.py'
      ],
      platforms=[
          'Windows'
      ],
      cmdclass={
          'install_data': install_pyxelrest_data
      }
      )<|MERGE_RESOLUTION|>--- conflicted
+++ resolved
@@ -93,12 +93,9 @@
       install_requires=[
           'jinja2>=2.8',
           'requests>=2.12.2',
+          'msgpack-python',
           'xlwings==0.10.2',
-<<<<<<< HEAD
-          'msgpack-python'
-=======
           'pyaml'
->>>>>>> 48a408df
       ],
       scripts=[
           'pyxelrest_post_install.py'
