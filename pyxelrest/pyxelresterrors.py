--- conflicted
+++ resolved
@@ -8,7 +8,6 @@
 import pythoncom
 from distutils import sysconfig
 
-from pyxelrest import alert
 from winerror import RPC_E_SERVERCALL_RETRYLATER
 
 logger = logging.getLogger(__name__)
@@ -127,12 +126,7 @@
                     wrapper(*args, **kwargs)
                 except Exception as e2:
                     msg, code = extract_error(e2)
-<<<<<<< HEAD
-                    logging.exception(msg)
-=======
                     logger.exception(msg)
-                    alert.message_box("Python Error", msg)
->>>>>>> 5b68e913
                 finally:
                     pythoncom.CoUninitialize()
 
