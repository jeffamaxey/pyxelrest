--- conflicted
+++ resolved
@@ -19,13 +19,7 @@
 
 # Key is a tuple 'service name, security key'
 security_definitions = {}
-<<<<<<< HEAD
-=======
-# Key is port
-oauth2_security_definitions_by_port = {}
-# Key is service_name
 custom_authentications = {}
->>>>>>> aa8d8d4c
 
 
 def get_detail(detail_key, details_string):
@@ -85,24 +79,14 @@
 
 class ApiKeyAuth(requests.auth.AuthBase):
     """Describes an API Key security definition."""
-<<<<<<< HEAD
-    def __init__(self, header_field_name, api_key):
-        self.header_field_name = header_field_name
+    def __init__(self, field_name, value_in, api_key):
+        self.field_name = field_name
+        self.value_in = value_in
         self.api_key = api_key
+
+    def __call__(self, r):
         if not self.api_key:
             logging.error('api_key is not defined. Call might be rejected by server.')
-
-    def __call__(self, r):
-        r.headers[self.header_field_name] = self.api_key
-=======
-    def __init__(self, security_definition, security_details):
-        self.field_name = security_definition['name']
-        self.value_in = security_definition['in']
-        self.api_key = get_detail('api_key', security_details)
-
-    def __call__(self, r):
-        if not self.api_key:
-            logging.warning('api_key is not defined. Call might be rejected by server.')
         else:
             if self.value_in == 'header':
                 r.headers[self.field_name] = self.api_key
@@ -125,21 +109,13 @@
 
 class BasicAuth(requests.auth.HTTPBasicAuth):
     """Describes a basic security definition."""
-    def __init__(self, security_details):
-        username = get_detail('username', security_details)
-        password = get_detail('password', security_details)
+    def __init__(self, username, password):
         requests.auth.HTTPBasicAuth.__init__(self, username, password)
 
 
 class NTLMAuth:
     """Describes a NTLM authentication."""
-    def __init__(self, security_details):
-        username = get_detail('username', security_details)
-        if not username:
-            raise Exception('NTLM authentication requires username to be provided in security_details.')
-        password = get_detail('password', security_details)
-        if not password:
-            raise Exception('NTLM authentication requires password to be provided in security_details.')
+    def __init__(self, username, password):
         try:
             import requests_ntlm
             self.auth = requests_ntlm.HttpNtlmAuth(username, password)
@@ -148,7 +124,6 @@
 
     def __call__(self, r):
         self.auth.__call__(r)
->>>>>>> aa8d8d4c
         return r
 
 
@@ -165,8 +140,14 @@
 
 def add_service_custom_authentication(service_name, security_details):
     auth = get_detail('auth', security_details)
+    username = get_detail('username', security_details)
+    if not username:
+        raise Exception('NTLM authentication requires username to be provided in security_details.')
+    password = get_detail('password', security_details)
+    if not password:
+        raise Exception('NTLM authentication requires password to be provided in security_details.')
     if 'ntlm' == auth:
-        custom_authentications[service_name] = NTLMAuth(security_details)
+        custom_authentications[service_name] = "NTLMAuth('{0}','{1}')".format(username, password)
         return auth
 
 
@@ -201,21 +182,16 @@
 
 
 def add_api_key_security_definition(security_definition, service_name, security_details, security_definition_key):
-<<<<<<< HEAD
-    if security_definition.get('in') == 'header':
-        header_field_name = security_definition['name']
-        api_key = get_detail('api_key', security_details)
-        security_definitions[service_name, security_definition_key] = "authentication.ApiKeyAuth('{0}','{1}')".format(header_field_name, api_key)
-    else:
-        # TODO Handle all API Key destination
-        logging.warning('API Key destination is not supported: {0}'.format(security_definition))
-=======
-    security_definitions[service_name, security_definition_key] = ApiKeyAuth(security_definition, security_details)
->>>>>>> aa8d8d4c
+    field_name = security_definition['name']
+    value_in = security_definition['in']
+    api_key = get_detail('api_key', security_details)
+    security_definitions[service_name, security_definition_key] = "authentication.ApiKeyAuth('{0}','{1}','{2}')".format(field_name, value_in, api_key)
 
 
 def add_basic_security_definition(security_definition, service_name, security_details, security_definition_key):
-    security_definitions[service_name, security_definition_key] = BasicAuth(security_details)
+    username = get_detail('username', security_details)
+    password = get_detail('password', security_details)
+    security_definitions[service_name, security_definition_key] = "BasicAuth('{0}','{1}')".format(username,password)
 
 
 def get_auth(service_name, securities):
@@ -233,14 +209,8 @@
             return authentication_modes[0]
         # Multiple authentication methods are required and PyxelRest support it
         if len(authentication_modes) > 1:
-<<<<<<< HEAD
             return "authentication.MultipleAuth(" + ",".join(authentication_modes) + ")"
         # Otherwise check if there is another security available
-    return None
-=======
-            return MultipleAuth(authentication_modes)
-        # Otherwise check if there is another security available
 
     # Default to custom authentication if no security is supported
-    return custom_authentication
->>>>>>> aa8d8d4c
+    return custom_authentication