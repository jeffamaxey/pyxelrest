--- conflicted
+++ resolved
@@ -1,9 +1,5 @@
 import os
-<<<<<<< HEAD
 import sys
-import yaml
-=======
->>>>>>> 9c211bd2
 import logging.config
 import logging.handlers
 from pyxelrest import gui
@@ -37,5 +33,3 @@
         logging.warning('Logging configuration file ({0}) cannot be found. Using default logging configuration.'.format(
             logging_configuration_file_path))
     sys.excepthook = my_excepthook
-
-init_logging()