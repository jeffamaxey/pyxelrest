--- conflicted
+++ resolved
@@ -62,25 +62,13 @@
     return services
 
 
-<<<<<<< HEAD
-def load_user_defined_functions():
-    import_module('pyxelrest.user_defined_functions')
-=======
-def reload_user_defined_functions(services):
-    """
-    Force reload of module (even if this is first time, it should not take long)
-    as reloading pyxelrest does not reload UDFs otherwise
-    TODO This is temporary until xlwings force a python reload instead
-    :return: None
-    """
-    reload(import_module('pyxelrest.user_defined_functions'))
+def load_user_defined_functions(services):
     from pyxelrest import user_defined_functions as udfs
     udfs.swagger_methods = {
         udf_name: method
         for service in services
         for udf_name, method in service.methods.items()
     }
->>>>>>> b49bf6dd
 
 
 def reset_authentication():
@@ -105,11 +93,7 @@
 
     try:
         logger.debug('Expose user defined functions through PyxelRest.')
-<<<<<<< HEAD
-        load_user_defined_functions()
-=======
-        reload_user_defined_functions(services)
->>>>>>> b49bf6dd
+        load_user_defined_functions(services)
         from pyxelrest.user_defined_functions import *
     except:
         logger.exception('Error while importing UDFs.')
