"""
Each time this module is loaded (and GENERATE_UDF_ON_IMPORT is True) it will generate xlwings User Defined Functions.
"""
import os
import jinja2
import logging.config
import logging.handlers
import datetime
from importlib import import_module
from pyxelrest import (
    vba,
    authentication,
    swagger,
    _version,
    GENERATE_UDF_ON_IMPORT,
    custom_logging
)

<<<<<<< HEAD
=======
if sys.version_info.major > 2:
    # Python 3
    from builtins import open
    from importlib import reload
else:
    # Python 2
    from imp import reload

>>>>>>> 6fdfb3d9

def user_defined_functions(loaded_services):
    """
    Create xlwings User Defined Functions according to user_defined_functions template.
    :return: A string containing python code with all xlwings UDFs.
    """
    renderer = jinja2.Environment(
        loader=jinja2.FileSystemLoader(os.path.dirname(__file__), encoding="utf-8"),
        trim_blocks=True,
        lstrip_blocks=True
    )
    return renderer.get_template('user_defined_functions.jinja2').render(
        current_utc_time=datetime.datetime.utcnow().isoformat(),
        services=loaded_services
    )


def generate_user_defined_functions(output='user_defined_functions.py', flattenize=True):
    """
    Load services and create user_defined_functions.py python file containing generated xlwings User Defined Functions.
    :param flattenize: Set to False if you want the JSON dictionary as result of your UDF call.
    :return: None
    """
    services = swagger.load_services(flattenize)
    logging.debug('Generating user defined functions.')
    with open(os.path.join(os.path.dirname(__file__), output), 'w', encoding='utf-8') \
            as generated_file:
        generated_file.write(user_defined_functions(services))
    return services


def load_user_defined_functions(services):
    from pyxelrest import user_defined_functions as udfs
    udfs.udf_methods = {
        udf_name: method
        for service in services
        for udf_name, method in service.methods.items()
    }


def reset_authentication():
    authentication.security_definitions = {}
    authentication.custom_authentications = {}


if __name__ == '__main__':
    logger = logging.getLogger("pyxelrest.pyxelrestgenerator")
else:
    logger = logging.getLogger(__name__)

# TODO Generate one service per file instead of a full file
if GENERATE_UDF_ON_IMPORT:
    custom_logging.load_logging_configuration()
    reset_authentication()
    try:
        services = generate_user_defined_functions()
    except Exception as e:
        logger.exception('Cannot generate user defined functions.')
        raise

    try:
        logger.debug('Expose user defined functions through PyxelRest.')
        load_user_defined_functions(services)
        from pyxelrest.user_defined_functions import *
    except:
        logger.exception('Error while importing UDFs.')

# Uncomment to debug Microsoft Excel UDF calls.
# if __name__ == '__main__':
#      xw.serve()<|MERGE_RESOLUTION|>--- conflicted
+++ resolved
@@ -16,17 +16,10 @@
     custom_logging
 )
 
-<<<<<<< HEAD
-=======
 if sys.version_info.major > 2:
     # Python 3
     from builtins import open
-    from importlib import reload
-else:
-    # Python 2
-    from imp import reload
 
->>>>>>> 6fdfb3d9
 
 def user_defined_functions(loaded_services):
     """
