--- conflicted
+++ resolved
@@ -1,11 +1,6 @@
-<<<<<<< HEAD
-# The following line has to be the last line of the file
-__version__ = "0.63"
-=======
 # Version number as Major.Minor.Patch
 # The version modification must respect the following rules:
 # Major should be incremented in case there is a breaking change. (eg: 2.5.8 -> 3.0.0)
 # Minor should be incremented in case there is an enhancement. (eg: 2.5.8 -> 2.6.0)
 # Patch should be incremented in case there is a bug fix. (eg: 2.5.8 -> 2.5.9)
-__version__ = "0.64.1"
->>>>>>> 60a7e230
+__version__ = "0.64.1"