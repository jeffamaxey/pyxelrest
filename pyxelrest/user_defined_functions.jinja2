--- conflicted
+++ resolved
@@ -31,41 +31,6 @@
 {% endif %}
 {% endmacro %}
 
-<<<<<<< HEAD
-{%- macro delete(swagger_method) %}
-    response = session.get().delete('{{ swagger_method.uri }}'.format(
-{% for path_parameter in swagger_method.path_parameters %}
-        {{ path_parameter['name'] }}={{ path_parameter['name'] }}{% if not loop.last %}, {% endif %}
-{% endfor %}
-){% if swagger_method.contains_body_parameters %}, json=request_payload{% endif %}{% if swagger_method.contains_query_parameters %}, params=request_parameters{% endif %}{% if swagger_method.requires_authentication() %}, auth={{ authentication.get_auth(swagger_method.service.name, swagger_method.security()) }}{% endif %}, headers=request_header, proxies={{ swagger_method.service.proxy }}, timeout=({{ swagger_method.service.connect_timeout }}, {{ swagger_method.service.read_timeout }}))
-{% endmacro -%}
-
-{%- macro get(swagger_method) %}
-    response = session.get().get('{{ swagger_method.uri }}'.format(
-{% for path_parameter in swagger_method.path_parameters %}
-        {{ path_parameter['name'] }}={{ path_parameter['name'] }}{% if not loop.last %}, {% endif %}
-{% endfor %}
-){% if swagger_method.contains_query_parameters %}, params=request_parameters{% endif %}{% if swagger_method.requires_authentication() %}, auth={{ authentication.get_auth(swagger_method.service.name , swagger_method.security()) }}{% endif %}, stream=True, verify=False, headers=request_header, proxies={{ swagger_method.service.proxy }}, timeout=({{ swagger_method.service.connect_timeout }}, {{ swagger_method.service.read_timeout }}))
-{% endmacro -%}
-
-{%- macro post(swagger_method) %}
-    response = session.get().post('{{ swagger_method.uri }}'.format(
-{% for path_parameter in swagger_method.path_parameters %}
-        {{ path_parameter['name'] }}={{ path_parameter['name'] }}{% if not loop.last %}, {% endif %}
-{% endfor %}
-){% if swagger_method.contains_body_parameters %}, json=request_payload{% endif %}{% if swagger_method.contains_query_parameters %}, params=request_parameters{% endif %}{% if swagger_method.contains_file_parameters %}, files=request_files{% endif %}{% if swagger_method.requires_authentication() %}, auth={{ authentication.get_auth(swagger_method.service.name, swagger_method.security()) }}{% endif %}, headers=request_header, proxies={{ swagger_method.service.proxy }}, timeout=({{ swagger_method.service.connect_timeout }}, {{ swagger_method.service.read_timeout }}))
-{% endmacro -%}
-
-{%- macro put(swagger_method) %}
-    response = session.get().put('{{ swagger_method.uri }}'.format(
-{% for path_parameter in swagger_method.path_parameters %}
-        {{ path_parameter['name'] }}={{ path_parameter['name'] }}{% if not loop.last %}, {% endif %}
-{% endfor %}
-){% if swagger_method.contains_body_parameters %}, json=request_payload{% endif %}{% if swagger_method.contains_query_parameters %}, params=request_parameters{% endif %}{% if swagger_method.requires_authentication() %}, auth={{ authentication.get_auth(swagger_method.service.name, swagger_method.security()) }}{% endif %}, headers=request_header, proxies={{ swagger_method.service.proxy }}, timeout=({{ swagger_method.service.connect_timeout }}, {{ swagger_method.service.read_timeout }}))
-{% endmacro -%}
-
-=======
->>>>>>> 6fa35ee3
 {% macro validate_parameter_value(parameter, swagger_method) %}
 {% set param_name = parameter['name'] %}
 {% set param_type = parameter['type'] %}
@@ -393,7 +358,7 @@
 
     response = None
     try:
-        response = requests.request('{{ swagger_method.requests_method }}', '{{ swagger_method.uri }}'.format(
+        response = session.get().request('{{ swagger_method.requests_method }}', '{{ swagger_method.uri }}'.format(
             {%- for path_parameter in swagger_method.path_parameters %}{{ path_parameter['name'] }}={{ path_parameter['name'] }}{% if not loop.last %}, {% endif %}{% endfor -%}
         ){% if swagger_method.contains_body_parameters %}, json=request_payload{% endif %}{% if swagger_method.contains_query_parameters %}, params=request_parameters{% endif %}{% if swagger_method.contains_file_parameters %}, files=request_files{% endif %}{% if swagger_method.requires_authentication() %}, auth={{ authentication.get_auth(swagger_method.service.name, swagger_method.security()) }}{% endif %}, verify=False, headers=request_header, proxies={{ swagger_method.service.proxy }}, timeout=({{ swagger_method.service.connect_timeout }}, {{ swagger_method.service.read_timeout }}))
         response.raise_for_status()
