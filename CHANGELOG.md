--- conflicted
+++ resolved
@@ -25,11 +25,8 @@
 - PyxelRest is now properly set as a python package and can be used outside Microsoft Excel.
 - file:// swagger URL are now properly analyzed by Microsoft Excel Add-In
 - Only HTTP GET results can now be cached as it does not make sense for other HTTP methods.
-<<<<<<< HEAD
+- Do not prompt anymore for one update per closed Microsoft Excel instance. Only prompt the user once.
 - operationId was considered as mandatory in swagger while it is not, leading to services without operationId not being able to be loaded.
-=======
-- Do not prompt anymore for one update per closed Microsoft Excel instance. Only prompt the user once.
->>>>>>> ac97d5df
 
 ## 0.62 (2017-06-27) ##
 
