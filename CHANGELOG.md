--- conflicted
+++ resolved
@@ -2,25 +2,20 @@
 
 ## 0.57 (next) ##
 
-<<<<<<< HEAD
 ### Release notes ###
 
 - As Swagger responses sections is now read, it's content is validated. Meaning non compliant Swagger files (not providing any response) are now rejected.
 
 ### Enhancements ###
 
+- OAuth 2 Security definition support.
+- It is possible to force the port used by server to retrieve the OAuth 2 authentication token using security_details property.
 - JSON deserialization is now performed using ujson. (performance improvement)
 
 ### Bug fixes ###
 
 - Results were not provided in case a cell value was expected to contains more than 255 characters. (Only first 255 characters are now provided)
 - Field ordering is now following received Swagger definition.
-=======
-### Enhancements ###
-
-- OAuth 2 Security definition support.
-- It is possible to force the port used by server to retrieve the OAuth 2 authentication token using security_details property.
->>>>>>> 65339f95
 
 ## 0.56 (2017-03-24) ##
 
