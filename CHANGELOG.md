--- conflicted
+++ resolved
@@ -6,7 +6,6 @@
 * Bug fixes
 * Known issues
 
-<<<<<<< HEAD
 ## 0.66.0 (next) ##
 
 ### Enhancements ###
@@ -17,10 +16,7 @@
 
 - Exceptions were not properly catched on workbook activation event.
 
-## 0.65.0 (2018-03-21) ##
-=======
 ## 0.65.0 (2018-03-28) ##
->>>>>>> fe113ae9
 
 ### Release notes ###
 
