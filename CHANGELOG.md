# PyxelRest Changelog #

List all changes in various categories:
* Release notes: Contains all worth noting changes (breaking changes mainly)
* Enhancements
* Bug fixes
* Known issues

<<<<<<< HEAD
## 0.66.0 (next) ##

### Enhancements ###

- Rely on latest official XlWings package (0.11.7).
- Display Python module version in addition to the add-in version.

### Bug fixes ###

- Exceptions were not properly catched on workbook activation event.

## 0.65.0 (2018-03-20) ##
=======
## 0.65.0 (2018-03-21) ##
>>>>>>> b49bf6dd

### Release notes ###

- tags property do not exists anymore. Instead it is now available as key within advanced_configuration property (value separator is now semicolon).

### Enhancements ###

- Allow to prevent generation of user defined functions at Microsoft Excel startup (see README for more information).
- Handle asynchronous REST APIs (HTTP 202 status code response).
- Provide ability to send custom GET/POST/PUT/DELETE requests thanks to definition of a pyxelrest service.
- Reduce code duplication in generated user defined function python file. Should result in a faster loading.
- Allow to post/put dictionaries and lists easily.
- Allow to post/put files by specifying content or file path.

### Bug fixes ###

- Auto update settings were not saved.
- Array parameters are now always sent as array (was not the case for length 1 arrays).
- boolean and date-time arrays of length > 1 were not sent properly (not as boolean and not as ISO8601 formatted date-time)

## 0.64.1 (2018-02-14) ##

### Bug fixes ###

- Avoid uninstalling Microsoft Excel Add-in in case it cannot be installed back.
- Make sure Microsoft Excel Add-in can be installed in case 32 bits VSTO installer is the only one available.
- Use latest log4net version and latest version of python dependencies.
- Handle VBA reserved keywords within uri (eg. /resource/{name}/child/{attribute}).
- Add compatibility with Python 2.7 back.
- Handle date and date time after year 3000.
- Handle application/msgpackpandas with Python 3.

## 0.64.0 (2017-12-20) ##

### Enhancements ###

- Introduce a new advanced configuration property: swagger_read_timeout. Allows to provide a read timeout for swagger retrieval (to avoid being stuck when service is not available behind an available reverse proxy).
- PyxelRest is now installed without the Microsoft Excel Add-In (to be used as an external module).

### Bug fixes ###

- Date Time are now sent following ISO format.
- Handle "attribute" VBA keyword.

## 0.63.1 (2017-11-14) ##

### Bug fixes ###

- Handle basePath ending with slash.

## 0.63.0 (2017-10-10) ##

### Release notes ###

- connect_timeout and read_timeout properties do not exists anymore. Instead they are now available as keys within advanced_configuration property.

### Enhancements ###

- Introduce new max_retries key for advanced_configuration property. Refer to documentation for more details. Previous behavior was "never retry", it will now retry 5 times by default.
- Update script no longer removes logs folder on update, the whole update process can now be logged.
- It is now possible to specify custom headers in advanced_configuration property. Refer to documentation for more details.
- Default OAuth2 authentication timeout was increased from 20 seconds to 1 minute.
- methods property now have a default value, meaning that by default all standards HTTP methods will be retrieved.
- It is now possible to specify more than one proxy per service (in case both http and https schemes are required). It is also possible to specify a no_proxy url as well.
- Authentication is now mostly handled in a separate `requests_auth` module, this module was refactored to get rid of the `flask` dependency.
- ClickOnce application cache will now be cleared after Microsoft Excel add-in uninstallation to ensure that next installation succeed. Installing add-in will now be possible even if Microsoft Excel is launched.
- Services configuration can now be auto-updated as part of the auto-update process.
- Updater now display the new version of PyxelRest and is faster to detect update.
- PathToPIP add-in property is not used anymore.

### Bug fixes ###

- application/msgpackpandas was always requested (if supported by server) even when pandas was not supported on client side
- PyxelRest is now properly set as a python package and can be used outside Microsoft Excel.
- file:// swagger URL are now properly analyzed by Microsoft Excel Add-In
- Only HTTP GET results can now be cached as it does not make sense for other HTTP methods.
- Do not prompt anymore for one update per closed Microsoft Excel instance. Only prompt the user once.
- operationId was considered as mandatory in swagger while it is not, leading to services without operationId not being able to be loaded.
- operationId was considered as unique within a swagger file, leading to missing UDFs if it was not the case.

## 0.62 (2017-06-27) ##

### Release notes ###

- security_details OAuth2 response_type key is now oauth2.response_type
- rely_on_definitions property should now be set using the newly introduced advanced_configuration property.

### Enhancements ###

- It is now possible to override and specify new parameters for OAuth2 authentication URL by using "oauth2." prefix in security_details key name.
- Security details values can be loaded from environment variables.
- UDFs can now be synchronous, meaning you will need to specify the result array within Microsoft Excel before the call. Refer to documentation for more details.
- It is now possible to request more methods than the usual get, post, put or delete.
- Microsoft Excel Auto-Load add-in now also allows to select patch, options and head HTTP methods.

## 0.61 (2017-06-22) ##

### Enhancements ###

- Generated UDFs can now be called from VBA (Using RunPython).
- response_type can be provided in security_details property in case it is not provided in authorization_url and it is not default value (token).
- You can now cache the results of an UDF call in order to avoid calling the service once again.

### Bug fixes ###

- In case a huge number of UDFs are relying on the same cell value, some UDFs might have not returned a value. This issue should be fixed in xlwings-0.10.4.2.

## 0.60 (2017-06-19) ##

### Enhancements ###

- API Key Security definition support. You should specify your API Key thanks to api_key keyword in security_details property.
- Basic security definition support. You should specify your username and password thanks to username and password keywords in security_details property.
- Slight performance improvement on UDFs loading.
- If more than one supported authentication step is required, all steps are now performed.
- Swagger URI can now contains a path to a swagger file on the file system using file:// prefix.
- Services requiring NTLM authentication are now accessible thanks to auth=ntlm within security_details property.
- Dependencies are now up-to-date (jinja2, requests, xlwings and flask upgraded to latest version)
- Oauth2 authentication response display time can be tweaked thanks to success_display_time and failure_display_time keys within security_details property.

### Bug fixes ###

- content-type header was sent instead of accept.
- content-type header is now set to the proper value according to Swagger "consumes" field.
- produces, consumes, parameters and security are now handled even if defined at root or methods level.
- Microsoft Internet Explorer should now be properly opened and closed to perform authentication.
- rely_on_definitions property was not working on Python 2.7

## 0.59 (2017-05-31) ##

### Enhancements ###

- Add support for HTTPS services (do not validate certificate though).
- Focus will come back to Microsoft Excel after successful authentication (now performed using Microsoft Internet Explorer by default).

### Bug fixes ###

- security_details invalid value cannot be set anymore using Microsoft Excel Auto-Load add-in.
- Regression since 0.58, PyxelRest was not compatible with Python < 3.6
- Handle all restricted VBA Keywords described here: https://msdn.microsoft.com/en-us/library/ksh7h19t(v=vs.90).aspx?f=255&MSPPError=-2147217396
- Handle "type" restricted VBA keyword.
- All date times fields were still displayed as string in Microsoft Excel for Python 2.7 users.
- Handle produces section defined at Swagger root level instead (or in addition) of operation level.

## 0.58 (2017-05-11) ##

### Release notes ###

- As Swagger responses sections is now read, content is validated. Meaning non compliant Swagger files (not providing any response) are now rejected.

### Enhancements ###

- OAuth 2 Security definition support.
- It is possible to force the port and the timeout used by server to retrieve the OAuth 2 authentication token using security_details property.
- JSON deserialization can now be performed using uJSON following swagger definitions field ordering. This can be activated thanks to rely_on_definitions property.

### Bug fixes ###

- Results were not provided in case a cell value was expected to contains more than 255 characters (Only first 255 characters are now provided).
- All date times fields are now displayed as local date times within Microsoft Excel (some were still interpreted as text).

## 0.56 (2017-03-24) ##

### Enhancements ###

- Connection timeout can now be specified per service (1 second by default).
- Read timeout can now be specified per service (no timeout by default).
- Path to XlWings module can be configured by user.

### Bug fixes ###

- "0" and "False" where converted to an empty string before sent to Microsoft Excel.
- Post installation script was not setting PathToUpdateScript property. Leading to update not being performed.

## 0.55 (2017-03-06) ##

### Release notes ###

- Log more client deserialization details.
- Installer is not assuming anymore that provided paths are valid to avoid failures afterwards and ease debugging.

### Bug fixes ###

- Path to PIP was wrong in case the user is not using a Python virtual environment, leading to updates not being performed.

## 0.54 (2017-03-02) ##

### Enhancements ###

- Logging is not performed in DEBUG anymore by default. Consider PyxelRest as stable enough.
- It is now possible to deactivate the "Auto Check for Update" feature by removing the property from the configuration file.
- Microsoft Excel Auto-Load add-in is now always generating files prefixed with the date.
- Default logging configuration now keep only the last 10 files (others are dropped to save disk space).

### Bug fixes ###

- Auto updater was not working as he was logging the update result in a log file we are trying to remove.

## 0.53 (2017-03-01) ##

### Release Notes ###

- Microsoft Excel Auto-Load add-in uninstall is not silent anymore on PyxelRest update.

### Enhancements ###

- Microsoft Excel Auto-Load add-in is now able to check for PyxelRest update on close and ask for an auto update if available.
- Logs now also contains requested URL in case of a valid response.
- Microsoft Excel Auto-Load add-in configuration can now be user specific and is located in configuration folder.

### Bug fixes ###

- Update will now fail in case of Microsoft Excel Auto-Load add-in uninstall failure.
- Avoid trying to uninstall add-in that was not installed previously because of previous failure at add-in installation step.

## 0.52 (2017-02-24) ##

### Release notes ###

Default configuration is now using the official OpenAPI example.
Configuration files are now located in a specific configuration folder.

### Enhancements ###

- Logs are now cleared on each PyxelRest update.

## 0.51 (2017-02-23) ##

### Enhancements ###

- Ability to filter by tags.

## 0.50 (2017-02-22) ##

### Release notes ###

This version breaks compatibility with previous ones.
To ensure that you update properly please follow uninstall procedure first.

### Enhancements ###

- PyxelRest version is now displayed in Microsoft Excel.
- PyxelRest folder can now be opened from within Microsoft Excel (to ease investigation).

### Bug fixes ###

- Python for Windows extension was not listed in dependencies, thus not installed automatically.
- In case add-in version changed, the previous version was not automatically uninstalled.

## 0.49 (2017-02-09) ##

### Bug fixes ###

- Structure with more than 1 nested level are now handled.

### Known issues ###

- Structure with multiple dictionaries on a same level might not be handled properly.

## 0.48 (2017-02-08) ##

### Enhancements ###

- Help on function is now provided for each UDF when available (first link to be present in provided description will be used).
- Microsoft Excel add-in now assert that '''Trust access to the the VBA object model''' is activated before trying to perform an action that would fail.

### Bug fixes ###

- XlWings module was loaded twice on Microsoft Excel startup in case it was already loaded.

### Known issues ###

- Help on function is always linking to the same URL.

## 0.47 (2017-01-31) ##

### Known issues ###

- Microsoft Excel needs to be restarted for UDFs not to be displayed anymore in function wizard. (Even if calling them does not work).<|MERGE_RESOLUTION|>--- conflicted
+++ resolved
@@ -6,7 +6,6 @@
 * Bug fixes
 * Known issues
 
-<<<<<<< HEAD
 ## 0.66.0 (next) ##
 
 ### Enhancements ###
@@ -18,10 +17,7 @@
 
 - Exceptions were not properly catched on workbook activation event.
 
-## 0.65.0 (2018-03-20) ##
-=======
 ## 0.65.0 (2018-03-21) ##
->>>>>>> b49bf6dd
 
 ### Release notes ###
 
