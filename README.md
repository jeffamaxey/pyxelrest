# Access REST APIs from Microsoft Excel using User Defined Functions (UDF) #

PyxelRest allow you to query [Swagger 2.0/OpenAPI](https://www.openapis.org) REST APIs using Microsoft Excel User Defined Functions.

1. [Usage](#Usage)
2. [Installation](#Installation)
3. [Configuration](#Configuration)

## Usage ##

Once installed, open Microsoft Excel and UDFs from configured services will be available.

![Selecting UDF](addin/AutoLoadPyxelRestAddIn/resources/screenshot_udfs_category.PNG)

![Filling in UDF parameters](addin/AutoLoadPyxelRestAddIn/resources/screenshot_udf_arguments.PNG)

UDFs are automatically updated on Microsoft Excel start and on Configuration update.

Updating UDFs without restarting Microsoft Excel or updating configuration can be done thanks to the ``Update Functions`` button within ``PyxelRest`` tab.

![Microsoft Excel add-in](addin/AutoLoadPyxelRestAddIn/resources/screenshot_pyxelrest_auto_load_ribbon.PNG)

PyxelRest itself can automatically stay up to date. 
The updater make sure that the python module, the Microsoft Excel add-in and the services configuration stays up to date.

![Update steps](addin/AutoLoadPyxelRestAddIn/resources/update_gui.gif)

## Installation ##

### Pre requisites ###

* [Python >= 2.7](https://www.python.org/downloads/) must be installed.
* [Microsoft Excel >= 2010](https://products.office.com/en-us/excel) must be installed.
* [Microsoft .NET Framework >= 4.5.2](http://go.microsoft.com/fwlink/?linkid=328856) must be installed.

### User installation (using PIP) ###

1. Within Microsoft Excel, `Trust access to the VBA project object model` should be enabled.
> File > Options > Trust Center > Trust Center Settings > Macro Settings
2. Microsoft Excel must be closed while executing the following command:

```bash
pip install pyxelrest
```

#### User add-in installation ####

One python module is installed, a script is available to install the Microsoft Excel add-in.

The add-in is not installed at the same time as the module because:
    * It may prompt the user for installation.
    * pyxelrest can be used as a python module without the need for the add-in.

Considering %scripts_dir% as the directory containing python scripts (Scripts folder within your virtual environment).

Install Microsoft Excel add-in by executing the following command:

```bash
<<<<<<< HEAD
python %script_dir%\pyxelrest_install_addin.py %data_dir%\pyxelrest_addin
=======
python %scripts_dir%\pyxelrest_install_addin.py
>>>>>>> e1bfb006
```

The following options are available when launching this script:

<table>
    <th>
        <td><em>Description</em></td>
        <td><em>Possible values</em></td>
    </th>
    <tr>
        <td><strong>--add_in_directory</strong></td>
        <td>Directory containing PyxelRest Microsoft Excel auto load add-in.</td>
        <td>Default to ..\pyxelrest_addin relatively to the scripts directory.</td>
    </tr>
    <tr>
<<<<<<< HEAD
=======
        <td><strong>--vb_add_in_directory</strong></td>
        <td>Directory containing PyxelRest Microsoft Visual Basic add-in.</td>
        <td>Default to ..\pyxelrest_vb_addin relatively to the scripts directory.</td>
    </tr>
    <tr>
>>>>>>> e1bfb006
        <td><strong>--scripts_directory</strong></td>
        <td>Directory containing installed Python scripts.</td>
        <td>Default to the folder containing this script.</td>
    </tr>
    <tr>
        <td><strong>--path_to_up_to_date_configuration</strong></td>
        <td>Path to up to date configuration file(s). This path will be used in case of auto update to keep services configuration up to date.</td>
        <td>Can be file, folder paths or an URL to a file.</td>
    </tr>
</table>

### User uninstall (using PIP) ###

1. Go to `Control Panel/Programs and Features` and uninstall AutoLoadPyxelRestAddIn.
2. Execute the following command:

        pip uninstall pyxelrest
3. Remove `%APPDATA%\pyxelrest` folder.
4. Remove `%APPDATA%\Microsoft\Excel\XLSTART\pyxelrest.xlam` file.

### Developer Installation (using PIP) ###

1. Within Microsoft Excel, `Trust access to the VBA project object model` should be enabled.
> File > Options > Trust Center > Trust Center Settings > Macro Settings
2. Build the add-in C# solution:
In order to do so, you need to add a test certificate.
> Project > AutoLoadPyxelRestAddIn > Signing
3. Microsoft Excel must be closed while executing the following script from within pyxelrest root folder:

        developer_install.bat

### Optional Dependencies ###

- Support for `application/msgpackpandas`
    - Pandas encoded msgpack will be used if `pandas` and `msgpack-python` modules are available.

- Support for ``ujson``
    - JSON responses deserialization (when rely_on_definitions is set to True) will rely on ``ujson`` in case ``ujson`` module is available.

- Support for ``requests_ntlm``
    - ``requests_ntlm`` is required in case auth=ntlm is set in ``security_details`` property and custom credentials are provided.

- Support for ``requests_negotiate_sspi``
    - ``requests_negotiate_sspi`` is required in case auth=ntlm is set in ``security_details`` property and logged in user credentials should be used.

- Support for ``cachetool``
    - ``cachetool`` is required to be able to use in-memory caching.

## Configuration ##

### Services Configuration ###

Services configuration can be done within Microsoft Excel thanks to the `Configure Services` button within `PyxelRest` tab.

![Microsoft Excel add-in](addin/AutoLoadPyxelRestAddIn/resources/screenshot_pyxelrest_auto_load_ribbon.PNG)

![Configuration screen](addin/AutoLoadPyxelRestAddIn/resources/screenshot_configure_pyxelrest_services.PNG)

Configuration can also be manually updated thanks to `%APPDATA%\pyxelrest\configuration\services.ini` file.

Each section name will be used as the UDFs category.

Each UDF will be prefixed by the section name (only [a-zA-Z0-9_] characters will be kept).

The following options are available for each section:

<table>
    <th>
        <td><em>Description</em></td>
        <td><em>Mandatory</em></td>
        <td><em>Possible values</em></td>
    </th>
    <tr>
        <td><strong>swagger_url</strong></td>
        <td>URL to the Swagger definition. http, https and file scheme are supported. For more details on what is a URL, please refer to https://en.wikipedia.org/wiki/URL</td>
        <td>Mandatory</td>
        <td></td>
    </tr>
    <tr>
        <td><strong>proxy_url</strong></td>
        <td>Proxy that should be used to reach service. If this is an URL, then this proxy will be used for the swagger_url scheme only. If you want to specify a proxy for a different scheme, then this value should be scheme=proxy_url_for_this_scheme. You can specify multiple schemes by using comma as a separator. You can also use no_proxy as a scheme for a no_proxy url. For more details refer to http://docs.python-requests.org/en/master/user/advanced/#proxies</td>
        <td>Optional</td>
        <td></td>
    </tr>
    <tr>
        <td><strong>service_host</strong></td>
        <td>Service host in case your service is behind a reverse proxy.</td>
        <td>Optional</td>
        <td></td>
    </tr>
    <tr>
        <td><strong>methods</strong></td>
        <td>List of services methods to be exposed as UDFs. Retrieve all standards HTTP methods by default (get, post, put, delete, patch, options, head).</td>
        <td>Optional</td>
        <td>get, post, put, delete, patch, options, head</td>
    </tr>
    <tr>
        <td><strong>security_details</strong></td>
        <td>Extra security information not provided by swagger. Refer to Security Details section for more information.</td>
        <td>Optional</td>
        <td>port=XX,timeout=YY</td>
    </tr>
    <tr>
        <td><strong>advanced_configuration</strong></td>
        <td>Additional configuration details. Refer to Advanced Configuration section for more information.</td>
        <td>Optional</td>
        <td>udf_return_type=XX,rely_on_definitions=YY</td>
    </tr>
</table>

#### Security Details ####

Additional security details can be provided thanks to `security_details` property.

This property is supposed to contains key=value information. Separator is ',' (comma).

Values cannot contains "," character.
Values can be environment variables if provided in the form %MY_ENV_VARIABLE% (for MY_ENV_VARIABLE environment variable).

Depending on the type of authentication, the following keys are available:

##### Common #####

<table>
    <th>
        <td><em>Description</em></td>
    </th>
    <tr>
        <td><strong>auth</strong></td>
        <td>Custom authentication mechanism. Valid value is ntlm (requiring requests_ntlm or requests_negotiate_sspi).</td>
    </tr>
</table>

##### OAuth 2 #####

If response_type is not provided in authorization_url, token is expected to be received in "token" field.

<table>
    <th>
        <td><em>Description</em></td>
        <td><em>Mandatory</em></td>
    </th>
    <tr>
        <td><strong>port</strong></td>
        <td>Port on which the authentication response is supposed to be received. Default value is 5000.</td>
        <td>Optional</td>
    </tr>
    <tr>
        <td><strong>timeout</strong></td>
        <td>Maximum number of seconds to wait for the authentication response to be received. Default value is 1 minute.</td>
        <td>Optional</td>
    </tr>
    <tr>
        <td><strong>oauth2.XXXX</strong></td>
        <td>Where XXXX is the name of the parameter in the authorization URL. You can find more details on https://tools.ietf.org/html/rfc6749#section-4.2.1</td>
        <td>Optional</td>
    </tr>
    <tr>
        <td><strong>success_display_time</strong></td>
        <td>Amount of milliseconds to wait before closing the authentication response page on success and returning back to Microsoft Excel. Default value is 1 millisecond.</td>
        <td>Optional</td>
    </tr>
    <tr>
        <td><strong>failure_display_time</strong></td>
        <td>Amount of milliseconds to wait before closing the authentication response page on failure and returning back to Microsoft Excel. Default value is 5 seconds.</td>
        <td>Optional</td>
    </tr>
</table>

##### API Key #####

<table>
    <th>
        <td><em>Description</em></td>
        <td><em>Mandatory</em></td>
    </th>
    <tr>
        <td><strong>api_key</strong></td>
        <td>User API Key.</td>
        <td>Mandatory</td>
    </tr>
</table>

##### Basic #####

<table>
    <th>
        <td><em>Description</em></td>
        <td><em>Mandatory</em></td>
    </th>
    <tr>
        <td><strong>username</strong></td>
        <td>User name.</td>
        <td>Mandatory</td>
    </tr>
    <tr>
        <td><strong>password</strong></td>
        <td>User password.</td>
        <td>Mandatory</td>
    </tr>
</table>

##### NTLM #####

<table>
    <th>
        <td><em>Description</em></td>
        <td><em>Mandatory</em></td>
    </th>
    <tr>
        <td><strong>username</strong></td>
        <td>User name. Should be of the form domain\\user. Default value is the logged in user name.</td>
        <td>Optional</td>
    </tr>
    <tr>
        <td><strong>password</strong></td>
        <td>User password. Default value is the logged in user password.</td>
        <td>Optional</td>
    </tr>
</table>

#### Advanced Configuration ####

Additional configuration details can be provided thanks to `advanced_configuration` property.

This property is supposed to contains key=value information. Separator is ',' (comma).

Values cannot contains "," character.
Values can be environment variables if provided in the form %MY_ENV_VARIABLE% (for MY_ENV_VARIABLE environment variable).

<table>
    <th>
        <td><em>Description</em></td>
        <td><em>Possible values</em></td>
    </th>
    <tr>
        <td><strong>udf_return_type</strong></td>
        <td>synchronous if you want your UDF to return the final result immediately. It means that you will have to specify all the cells that will contains the result. asynchronous by default.</td>
        <td>asynchronous or synchronous. Both values can be provided separated by ';' (semicolon)</td>
    </tr>
    <tr>
        <td><strong>rely_on_definitions</strong></td>
        <td>Rely on swagger definitions to re-order fields received in JSON response. Deactivated by default.</td>
        <td>True or False</td>
    </tr>
    <tr>
        <td><strong>max_retries</strong></td>
        <td>Maximum number of time a request should be retried before considered as failed. 5 by default.</td>
        <td>Any positive integer value</td>
    </tr>
    <tr>
        <td><strong>header.XXXX</strong></td>
        <td>Where XXXX is the name of the header that should be sent with every request sent to this service.</td>
        <td></td>
    </tr>
    <tr>
        <td><strong>connect_timeout</strong></td>
        <td>Maximum amount of time, in seconds, to wait when trying to reach the service. Wait for 1 second by default. For more details refer to http://docs.python-requests.org/en/master/user/advanced/#timeouts</td>
        <td>any float value (decimal separator is .)</td>
    </tr>
    <tr>
        <td><strong>read_timeout</strong></td>
        <td>Maximum amount of time, in seconds, to wait when requesting a service. Infinite wait by default. For more details refer to http://docs.python-requests.org/en/master/user/advanced/#timeouts</td>
        <td>any float value (decimal separator is .)</td>
    </tr>
    <tr>
        <td><strong>swagger_read_timeout</strong></td>
        <td>Maximum amount of time, in seconds, to wait when requesting a swagger definition. Wait for 5 seconds by default. For more details refer to http://docs.python-requests.org/en/master/user/advanced/#timeouts</td>
        <td>any float value (decimal separator is .)</td>
    </tr>
    <tr>
        <td><strong>tags</strong></td>
        <td>Swagger tags that should be retrieved. If not specified, no filtering is applied. For more details refer to https://github.com/OAI/OpenAPI-Specification/blob/master/versions/2.0.md</td>
        <td>any value separated by ';' (semicolon)</td>
    </tr>
</table>

#### PyxelRest Service Configuration ####

You can also use the "pyxelrest" service name to activate [Postman](https://www.getpostman.com)-like UDFs.

![Configuration screen](addin/AutoLoadPyxelRestAddIn/resources/screenshot_configure_pyxelrest_service.PNG)

![Selecting UDF](addin/AutoLoadPyxelRestAddIn/resources/screenshot_udfs_pyxelrest_category.PNG)

It can be configured the same way than a usual service, except you cannot provide the following options as they do not make sense anymore:

<table>
    <tr>
        <td><strong>swagger_url</strong></td>
    </tr>
    <tr>
        <td><strong>service_host</strong></td>
    </tr>
</table>

Also the following advanced configuration options will not be taken into account:

<table>
    <tr>
        <td><strong>rely_on_definitions</strong></td>
    </tr>
    <tr>
        <td><strong>swagger_read_timeout</strong></td>
    </tr>
    <tr>
        <td><strong>tags</strong></td>
    </tr>
</table>

### Logging Configuration ###

PyxelRest logging configuration can be updated thanks to `%APPDATA%\pyxelrest\configuration\logging.ini` file.

PyxelRest auto-update logging configuration can be updated thanks to `%APPDATA%\pyxelrest\configuration\auto_update_logging.ini` file.

Microsoft Excel Auto-Load add-in logging configuration can be updated thanks to `%APPDATA%\pyxelrest\configuration\addin.config` file.

Default log files can be found in your `%APPDATA%\pyxelrest\logs` folder.

This folder can easily be accessed thanks to the `Open Logs` button within `PyxelRest` tab.

![Microsoft Excel add-in](addin/AutoLoadPyxelRestAddIn/resources/screenshot_pyxelrest_auto_load_ribbon.PNG)

### Microsoft Excel Auto-Load add-in Configuration ###

Auto check for update can be activated/deactivated within Microsoft Excel thanks to the `Check for update on close` button within `PyxelRest` tab.

![Microsoft Excel add-in](addin/AutoLoadPyxelRestAddIn/resources/screenshot_pyxelrest_auto_load_ribbon.PNG)

Configuration can also be manually updated thanks to `%APPDATA%\pyxelrest\configuration\addin.config` file.

The following application settings are available:

<table>
    <th>
        <td><em>Description</em></td>
        <td><em>Mandatory</em></td>
        <td><em>Possible values</em></td>
    </th>
    <tr>
        <td><strong>PathToPython</strong></td>
        <td>Path to the python.exe (including) executable that should be used to launch the update script.</td>
        <td>Mandatory</td>
        <td>Installation script is already setting this value properly.</td>
    </tr>
    <tr>
        <td><strong>PathToUpdateScript</strong></td>
        <td>Path to the Python script used to update PyxelRest.</td>
        <td>Mandatory</td>
        <td>Installation script is already setting this value properly.</td>
    </tr>
    <tr>
        <td><strong>AutoCheckForUpdates</strong></td>
        <td>Activate or Deactivate automatic check for PyxelRest update on Microsoft Excel closing.</td>
        <td>Optional</td>
        <td>True (default), False</td>
    </tr>
    <tr>
        <td><strong>GenerateUDFAtStartup</strong></td>
        <td>Activate or Deactivate generation of user defined functions at Microsoft Excel startup.</td>
        <td>Optional</td>
        <td>True (default), False</td>
    </tr>
    <tr>
        <td><strong>PathToXlWingsConfiguration</strong></td>
        <td>Path to the XlWings configuration file used to configure XlWings for PyxelRest.</td>
        <td>Mandatory</td>
        <td>Installation script is already setting this value properly.</td>
    </tr>
    <tr>
        <td><strong>PathToUpToDateConfigurations</strong></td>
        <td>Path to the file or directory containing up to date services configuration.</td>
        <td>Optional</td>
        <td>Installation script is already setting this value properly.</td>
    </tr>
</table>

## Using as a module ##

You can use pyxelrest as a python module as well.

```python
import pyxelrest

# Avoid the following import statement to generate UDFs
pyxelrest.GENERATE_UDF_ON_IMPORT = False

from pyxelrest import pyxelrestgenerator

# Generate UDFs for the following import
services = pyxelrestgenerator.generate_user_defined_functions()
pyxelrestgenerator.reload_user_defined_functions(services)

from pyxelrest import user_defined_functions

# UDFs are available as python functions within user_defined_functions and can be used as such
```

### Generating user defined functions ###

When `pyxelrest.GENERATE_UDF_ON_IMPORT` is set to `True` (default behavior), UDFs are generated by loading (e.g. on first import) pyxelrest.pyxelrestgenerator.py.

You can manually regenerate UDFs by calling `pyxelrest.pyxelrestgenerator.generate_user_defined_functions()`

All UDFs can be found within pyxelrest.user_defined_functions.py.

### Caching results ###

For testing purposes mainly, you can cache UDFs calls by using pyxelrest.caching.py.
This serves as an automatic mocking feature.

The call to caching init method must be done prior to generating UDFs.
 
#### On disk ####

`init_disk_cache(<filename>)` must be called to initialize the disk cache file.

#### In memory ####

This cache has an expiry in second and a maximum size.
`init_memory_cache(<maxsize>,<expiry>)` must be called to initialize the memory cache.

The cachetools module is required for this feature to be available.

## Frequently Asked Question ##

### Microsoft Excel Wizard does not show any parameter ###

In case your UDF has a lot of parameters (or parameters with long names), then Microsoft Excel is unable to display them all in the function wizard.

Try reducing the number of parameters in your service (or the length of your parameter names).

### No command specified in the configuration, cannot autostart server ###

This error will happen in case you manually specified in your xlwings.bas file to use debug server but did not uncomment the main function starting the server on pyxelrest module side.

### Microsoft Excel Add-In cannot be installed ###

Check that all requirements are met:
 * [Microsoft .NET Framework >= 4.5.2](http://go.microsoft.com/fwlink/?linkid=328856) must be installed.
 * [Microsoft Visual Studio 2010 Tools for Office Runtime](https://www.microsoft.com/en-us/download/details.aspx?id=48217) must be installed.

In case you encounter an issue like `Could not load file or assembly 'Microsoft.Office.BusinessApplications.Fba...` anyway, you then need to remove `C:\Program Files\Common Files\Microsoft Shared\VSTO\10.0\VSTOInstaller.exe.config` file.

In case you encounter an issue like `...An application with the same identity is already installed...`, you then need to manually remove all folders within `%USERPROFILE%\AppData\Local\Apps\2.0` and restart your computer.

### Dates with a year higher than 3000 are not converted to local timezone ###

Due to timestamp limitation, dates after 3000-12-31 and date time after 3001-01-01T07:59:59+00:00 cannot be converted to local timezone.<|MERGE_RESOLUTION|>--- conflicted
+++ resolved
@@ -56,11 +56,7 @@
 Install Microsoft Excel add-in by executing the following command:
 
 ```bash
-<<<<<<< HEAD
-python %script_dir%\pyxelrest_install_addin.py %data_dir%\pyxelrest_addin
-=======
 python %scripts_dir%\pyxelrest_install_addin.py
->>>>>>> e1bfb006
 ```
 
 The following options are available when launching this script:
@@ -76,14 +72,6 @@
         <td>Default to ..\pyxelrest_addin relatively to the scripts directory.</td>
     </tr>
     <tr>
-<<<<<<< HEAD
-=======
-        <td><strong>--vb_add_in_directory</strong></td>
-        <td>Directory containing PyxelRest Microsoft Visual Basic add-in.</td>
-        <td>Default to ..\pyxelrest_vb_addin relatively to the scripts directory.</td>
-    </tr>
-    <tr>
->>>>>>> e1bfb006
         <td><strong>--scripts_directory</strong></td>
         <td>Directory containing installed Python scripts.</td>
         <td>Default to the folder containing this script.</td>
