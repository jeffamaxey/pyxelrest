import argparse
import win32com.client
import multiprocessing
import os
import os.path
import time
import sys
import yaml
import re
import logging
import logging.config
import logging.handlers
from pip.commands.list import ListCommand
from pip.commands.install import InstallCommand
from pip.commands.uninstall import UninstallCommand
from pip.utils import get_installed_distributions

try:
    # Python 3
    import tkinter
except ImportError:
    # Python 2
    import Tkinter as tkinter


CLOSING_EXCEL_STEP = 'Closing Microsoft Excel'
PYTHON_STEP = 'PyxelRest package'
EXCEL_STEP = 'Microsoft Excel add-in'
SETTINGS_STEP = 'Services configuration'
END_STEP = 'End of update'

IN_PROGRESS = 'in progress'
DONE = 'done'
FAILURE = 'failure'

IMAGE_NAMES = {
    PYTHON_STEP: 'python_logo_greyscale_100.png',
    '{0}_{1}'.format(PYTHON_STEP, DONE): 'python_logo_100.png',
    '{0}_{1}'.format(PYTHON_STEP, FAILURE): 'python_logo_error_100.png',

    EXCEL_STEP: 'excel_logo_greyscale_100.png',
    '{0}_{1}'.format(EXCEL_STEP, DONE): 'excel_logo_100.png',
    '{0}_{1}'.format(EXCEL_STEP, FAILURE): 'excel_logo_error_100.png',

    SETTINGS_STEP: 'settings_logo_greyscale_100.png',
    '{0}_{1}'.format(SETTINGS_STEP, DONE): 'settings_logo_100.png',
    '{0}_{1}'.format(SETTINGS_STEP, FAILURE): 'settings_logo_error_100.png',
}


def create_logger():
    global default_log_file_path
    global logger
    if __name__ == '__main__':
        logger = logging.getLogger("pyxelrest.pyxelrest_auto_update")
    else:
        logger = logging.getLogger(__name__)

    logging_configuration_file_path = os.path.join(os.getenv('APPDATA'), 'pyxelrest', 'configuration',
                                                   'auto_update_logging.ini')
    default_log_file_path = os.path.join(os.getenv('APPDATA'), 'pyxelrest', 'logs', 'pyxelrest_auto_update.log')
    if os.path.isfile(logging_configuration_file_path):
        with open(logging_configuration_file_path, 'r') as config_file:
            log_config_dict = yaml.load(config_file)
            logging.config.dictConfig(log_config_dict)
    else:
        logging.basicConfig(format='%(asctime)s [%(levelname)s] %(message)s',
                            handlers=[logging.handlers.TimedRotatingFileHandler(default_log_file_path, when='D')],
                            level=logging.DEBUG)
        logger.warning('Logging configuration file ({0}) cannot be found. Using default logging configuration.'.format(
            logging_configuration_file_path))


create_logger()


def _outdated_package():
    """Faster outdated check when running it for a single package."""
    list_command = ListCommand()
    command_options, _ = list_command.parse_args([])
    pyxelrest_package = _pyxelrest_package()
    if pyxelrest_package:
        packages = list_command.get_outdated([pyxelrest_package], command_options)
        return packages[0] if packages else None


def _pyxelrest_package():
    # Break from the loop in order to retrieve it faster in huge environments
    for package in get_installed_distributions():
        if package.project_name == 'pyxelrest':
            return package


def _update_is_finished():
    update_is_in_progress = os.path.join(os.getenv('APPDATA'), 'pyxelrest', 'update_is_in_progress')
    os.remove(update_is_in_progress)


class UpdateProcess:
    def __init__(self, path_to_up_to_date_configurations, updating_queue):
        self.path_to_up_to_date_configurations = path_to_up_to_date_configurations
        self.updating_queue = updating_queue

    def start_update(self):
        logger.debug('Update accepted. Waiting for Microsoft Excel to close...')
        self.updating_queue.put((CLOSING_EXCEL_STEP, IN_PROGRESS))
        # If Microsoft Excel is running, user might still use pyxelrest, do not update yet
        while self._is_excel_running():
            # As closing Microsoft Excel is a manual user action, wait for 1 second between each check.
            time.sleep(1)
        logger.debug('Microsoft Excel is closed. Installing update.')
        self.updating_queue.put((CLOSING_EXCEL_STEP, DONE))
        self._update_pyxelrest()
        self.updating_queue.put((END_STEP, DONE))

    def _is_excel_running(self):
        try:
            processes = win32com.client.GetObject('winmgmts:').InstancesOf('Win32_Process')
            for process in processes:
                if process.Properties_('Name').Value == 'EXCEL.EXE':
                    return True
            return False
        except:
            logger.exception('Unable to retrieve Microsoft Excel process list. Considering as closed.')
            return False

    def _update_pyxelrest(self):
        self.updating_queue.put((PYTHON_STEP, IN_PROGRESS))
        # Sometimes pywin32 uninstallation might be considered as failed due to a locked file. Trying to uninstall first and discard result
        UninstallCommand().main(['pywin32', '--yes', '--disable-pip-version-check', '--log', default_log_file_path])
        UninstallCommand().main(['pypiwin32', '--yes', '--disable-pip-version-check', '--log', default_log_file_path])

        result = InstallCommand().main(['pyxelrest', '--upgrade', '--disable-pip-version-check', '--log', default_log_file_path])
        create_logger()  # PyxelRest logger is lost while trying to update
        if result == 0:
            self.updating_queue.put((PYTHON_STEP, DONE))
            logger.info('PyxelRest package updated.')
            if self._update_addin():
                # Only perform configuration update when we are sure that latest version is installed
                self._update_configuration()
        else:
            logger.warning('PyxelRest package update failed.')
            self.updating_queue.put((PYTHON_STEP, FAILURE))

    def _update_addin(self):
        self.updating_queue.put((EXCEL_STEP, IN_PROGRESS))
        try:
            # This script is always in the same folder as the add-in update script
            from pyxelrest_install_addin import Installer

<<<<<<< HEAD
            scripts_dir = os.path.abspath(os.path.dirname(__file__))
            data_dir = os.path.join(scripts_dir, '..')
            addin_installer = Installer(os.path.join(data_dir, 'pyxelrest_addin'),
                                        path_to_up_to_date_configuration=self.path_to_up_to_date_configurations)
=======
            addin_installer = Installer(path_to_up_to_date_configuration=self.path_to_up_to_date_configurations)
>>>>>>> e1bfb006
            addin_installer.perform_post_installation_tasks()
            logger.info('Microsoft Excel add-in successfully updated.')
            self.updating_queue.put((EXCEL_STEP, DONE))
            return True
        except:
            logger.exception('Unable to update add-in.')
            self.updating_queue.put((EXCEL_STEP, FAILURE))

    def _update_configuration(self):
        if not self.path_to_up_to_date_configurations:
            logger.info('Services configuration will not be updated.')
            return

        self.updating_queue.put((SETTINGS_STEP, IN_PROGRESS))
        try:
            # This script is always in the same folder as the configuration update script
            from pyxelrest_update_services_config import ServicesConfigUpdater, UPDATE_SECTIONS

            config_updater = ServicesConfigUpdater(UPDATE_SECTIONS)
            config_updater.update_configuration(self.path_to_up_to_date_configurations)
            logger.info('Services configuration successfully updated.')
            self.updating_queue.put((SETTINGS_STEP, DONE))
        except:
            logger.exception('Unable to update configuration.')
            self.updating_queue.put((SETTINGS_STEP, FAILURE))


def _start_update_process(path_to_up_to_date_configurations, updating_queue):
    UpdateProcess(path_to_up_to_date_configurations, updating_queue).start_update()


class PyxelRestUpdater:
    def __init__(self, path_to_up_to_date_configurations=None):
        self.path_to_up_to_date_configurations = path_to_up_to_date_configurations

    def check_update(self):
        if self._is_already_updating():
            logger.debug('Skip update check as another update is ongoing.')
            return

        logger.debug('Checking if an update is available...')
        if self._is_update_available():
            logger.info('Update {0} available (from {1}).'.format(self.pyxelrest_package.latest_version, self.pyxelrest_package.version))
            self.start_update_gui()
        else:
            logger.debug('No update available.')

    def start_update_gui(self):
        root = tkinter.Tk()
        root.title("PyxelRest update available")
        root.rowconfigure(0, weight=1)
        root.columnconfigure(0, weight=1)
        root.resizable(width=False, height=False)
        updating_queue = multiprocessing.JoinableQueue()
        updating_process = multiprocessing.Process(target=_start_update_process, args=(self.path_to_up_to_date_configurations, updating_queue))
        app = UpdateGUI(root, updating_process, updating_queue, self.pyxelrest_package.version, self.pyxelrest_package.latest_version)
        root.mainloop()

    def _is_update_available(self):
        self.pyxelrest_package = _outdated_package()
        return self.pyxelrest_package

    def _is_already_updating(self):
        update_is_in_progress = os.path.join(os.getenv('APPDATA'), 'pyxelrest', 'update_is_in_progress')
        if os.path.isfile(update_is_in_progress):
            return True
        # Create file if this is the first update (most cases)
        with open(update_is_in_progress, 'w'):
            return False


def _get_versions(current_version, new_version, group_number):
    current_match = re.search('(\d+).(\d+).(\d+)', str(current_version))
    new_match = re.search('(\d+).(\d+).(\d+)', str(new_version))
    if current_match and new_match:
        return int(current_match.group(group_number)), int(new_match.group(group_number))
    return None, None


def is_breaking_compatibility(current_version, new_version):
    current_major, new_major = _get_versions(current_version, new_version, 1)
    if current_major is not None and new_major is not None:
        return new_major > current_major
    return False


def is_adding_features(current_version, new_version):
    current_minor, new_minor = _get_versions(current_version, new_version, 2)
    if current_minor is not None and new_minor is not None:
        return new_minor > current_minor
    return False


def is_fixing_bugs(current_version, new_version):
    current_patch, new_patch = _get_versions(current_version, new_version, 3)
    if current_patch is not None and new_patch is not None:
        return new_patch > current_patch
    return False


class UpdateGUI(tkinter.Frame):

    def __init__(self, master, updating_process, updating_queue, current_version, new_version):
        tkinter.Frame.__init__(self, master)
        master.protocol("WM_DELETE_WINDOW", self.on_close)
        self.grid(row=0, column=0, rowspan=3, sticky='nsew')

        scripts_dir = os.path.abspath(os.path.dirname(__file__))
        data_dir = os.path.join(scripts_dir, '..')
        self.resources_path = os.path.join(data_dir, 'pyxelrest_resources')

        images_frame = tkinter.Frame(self)
        images_frame.grid(row=0, column=0, columnspan=3)

        image = self.create_image(PYTHON_STEP)
        python_image = tkinter.Label(images_frame, width=100, height=100, text='Python', image=image)
        python_image.image_reference = image
        python_image.grid(in_=images_frame, row=0, column=0)

        image = self.create_image(EXCEL_STEP)
        excel_image = tkinter.Label(images_frame, width=100, height=100, text='Microsoft Excel', image=image)
        excel_image.image_reference = image
        excel_image.grid(in_=images_frame, row=0, column=1)

        image = self.create_image(SETTINGS_STEP)
        settings_image = tkinter.Label(images_frame, width=100, height=100, text='Settings', image=image)
        settings_image.image_reference = image
        settings_image.grid(in_=images_frame, row=0, column=2)

        self.images = {
            PYTHON_STEP: python_image,
            EXCEL_STEP: excel_image,
            SETTINGS_STEP: settings_image,
        }

        self.new_version = new_version
        if is_breaking_compatibility(current_version, new_version):
            install_message = "Major PyxelRest release {0} is available. Read change log before updating.".format(new_version)
        elif is_adding_features(current_version, new_version):
            install_message = "PyxelRest bug fixes and enhancements are available (version {0})".format(new_version)
        elif is_fixing_bugs(current_version, new_version):
            install_message = "PyxelRest bug fixes are available (version {0})".format(new_version)
        else: # This case should not happen but if the way versioning is done change it should be handled
            install_message = "PyxelRest {0} is available".format(new_version)
        self.status = tkinter.Label(self, text=install_message)
        self.status.grid(in_=self, row=1, column=0)

        self.update_button = tkinter.Button(self, text="Update now", width=50, command=self.install_update)
        self.update_button.grid(in_=self, row=2, column=0)
        self.update_button.configure(background='black', foreground='white')

        self.rowconfigure(0, weight=1)
        self.rowconfigure(1, weight=1)
        self.rowconfigure(2, weight=1)
        self.columnconfigure(0, weight=1)

        self.updating_process = updating_process
        self.updating_queue = updating_queue
        self.update_failed = False

    def create_image(self, image_name):
        return tkinter.PhotoImage(file=os.path.join(self.resources_path, IMAGE_NAMES[image_name]))

    def on_close(self):
        if self.updating_process.is_alive():
            return  # Avoid closing while update is already in progress
        if not self.updating_process.pid:  # In case user exit without starting the update
            logger.info('Update rejected.')
        self.master.destroy()

    def install_update(self):
        self.update_button.config(state='disabled')
        self.master.title('Updating PyxelRest...')
        self.update_button.configure(text='Update in progress')
        self.status.configure(text='Launching update')
        self.updating_process.start()
        self.update_installation_status()

    def update_installation_status(self):
        self.check_queue()
        if self.updating_process.is_alive() or not self.updating_queue.empty():
            self.after(100, self.update_installation_status)
        elif self.update_failed:
            self.update_button.configure(text='Update failed. Contact support.')
        else:  # Update complete
            self.master.title('PyxelRest updated')
            self.status.configure(text='PyxelRest is now up to date (version {0})'.format(self.new_version))
            self.update_button.configure(command=self.on_close)
            self.update_button.configure(text='OK')
            self.update_button.config(state='normal')

    def update_status(self, step, status):
        if DONE == status:
            self.images[step].image_reference = self.create_image('{0}_{1}'.format(step, status))
            self.images[step]['image'] = self.images[step].image_reference
            self.status['text'] = '{0} updated'.format(step)
        elif IN_PROGRESS == status:
            self.status['text'] = 'Updating {0}'.format(step)
        elif FAILURE == status:
            self.update_failed = True
            self.images[step].image_reference = self.create_image('{0}_{1}'.format(step, status))
            self.images[step]['image'] = self.images[step].image_reference
            self.status['text'] = '{0} could not be updated'.format(step)

    def check_queue(self):
        try:
            step, status = self.updating_queue.get()
            if END_STEP == step:
                self.updating_queue.task_done()
                self.updating_process.join()
                return

            if CLOSING_EXCEL_STEP == step:
                if DONE == status:
                    self.status['text'] = 'Microsoft Excel is closed.'
                elif IN_PROGRESS == status:
                    self.status['text'] = 'Microsoft Excel must be closed for update to continue.'
                elif FAILURE == status:
                    self.update_failed = True
                    self.status['text'] = 'Microsoft Excel was not closed.'
            else:
                self.update_status(step, status)

            self.updating_queue.task_done()
        except:
            logger.exception('Error while handling new status.')
            self.updating_queue.task_done()


if __name__ == '__main__':
    logger.debug('Starting auto update script...')
    parser = argparse.ArgumentParser()
    parser.add_argument('--path_to_up_to_date_configurations',
                        help='File (path or URL) or directory (path) containing up to date services configuration.',
                        default=None,
                        type=str)
    options = parser.parse_args(sys.argv[1:])
    try:
        updater = PyxelRestUpdater(options.path_to_up_to_date_configurations)
        updater.check_update()
    except:
        logger.exception('An error occurred while checking for update.')
        raise
    finally:
        _update_is_finished()<|MERGE_RESOLUTION|>--- conflicted
+++ resolved
@@ -148,14 +148,7 @@
             # This script is always in the same folder as the add-in update script
             from pyxelrest_install_addin import Installer
 
-<<<<<<< HEAD
-            scripts_dir = os.path.abspath(os.path.dirname(__file__))
-            data_dir = os.path.join(scripts_dir, '..')
-            addin_installer = Installer(os.path.join(data_dir, 'pyxelrest_addin'),
-                                        path_to_up_to_date_configuration=self.path_to_up_to_date_configurations)
-=======
             addin_installer = Installer(path_to_up_to_date_configuration=self.path_to_up_to_date_configurations)
->>>>>>> e1bfb006
             addin_installer.perform_post_installation_tasks()
             logger.info('Microsoft Excel add-in successfully updated.')
             self.updating_queue.put((EXCEL_STEP, DONE))
