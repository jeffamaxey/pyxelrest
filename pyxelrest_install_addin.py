import argparse
import os
import shutil
import subprocess
import sys
import logging
import distutils.dir_util as dir_util

if __name__ == '__main__':
    logger = logging.getLogger("pyxelrest.pyxelrest_install_addin")
else:
    logger = logging.getLogger(__name__)


def to_absolute_path(file_path):
    return file_path if os.path.isabs(file_path) else os.path.abspath(file_path)


def create_folder(folder_path):
    if not os.path.exists(folder_path):
        logger.info('Creating {0} folder'.format(folder_path))
        os.makedirs(folder_path)


class VSTOManager:
    def __init__(self, version):
        # Try 64 bits version first
        self.vsto_installer_path = os.path.join(os.getenv('commonprogramfiles'),
                                                'microsoft shared',
                                                'VSTO',
                                                version,
                                                'VSTOInstaller.exe')
        if not os.path.isfile(self.vsto_installer_path):
            # Try 32 bits version as backup
            self.vsto_installer_path = os.path.join(os.getenv('commonprogramfiles(x86)'),
                                                    'microsoft shared',
                                                    'VSTO',
                                                    version,
                                                    'VSTOInstaller.exe')
            if not os.path.isfile(self.vsto_installer_path):
                raise Exception('Auto Load PyxelRest add-in cannot be installed as VSTO installer cannot be found in {0}.'
                                .format(self.vsto_installer_path))

    def install_auto_load_addin(self, add_in_folder):
        logger.info('Try to install Microsoft Excel add-in...')
        vsto_file_path = VSTOManager.get_auto_load_vsto_file_path(add_in_folder)
        if not os.path.isfile(vsto_file_path):
            raise Exception('Auto Load PyxelRest add-in cannot be found in {0}.'.format(vsto_file_path))
        self._clear_click_once_cache()
        failed_silent_install = subprocess.call([self.vsto_installer_path, '/Silent', '/Install', vsto_file_path])
        if failed_silent_install:
            logger.warning('Silent add-in installation failed (returned {0}). Try non-silent installation...'.format(
                failed_silent_install))
            subprocess.check_call([self.vsto_installer_path, '/Install', vsto_file_path])
        logger.info('Add-in installation completed.')

    def uninstall_auto_load_addin(self, add_in_folder):
        vsto_file_path = VSTOManager.get_auto_load_vsto_file_path(add_in_folder)
        if os.path.isfile(vsto_file_path):
            logger.info('Try to uninstall Microsoft Excel add-in...')
            # Check result of uninstall as failed uninstall should never occurs
            failed_silent_uninstall = subprocess.call([
                self.vsto_installer_path, '/Silent', '/Uninstall', vsto_file_path
            ])
            if failed_silent_uninstall:
                logger.warning('Silent add-in uninstallation failed (returned {0}). Try non-silent uninstallation...'.format(
                    failed_silent_uninstall))
                subprocess.check_call([self.vsto_installer_path, '/Uninstall', vsto_file_path])
            logger.info('Add-in uninstallation completed.')

    def _clear_click_once_cache(self):
        """
        Clear ClickOnce cache as it might be inconsistent if Microsoft Excel was running
        """
        logger.info('Clearing ClickOnce application cache...')
        # Do not check result of cache clearing as it might not be required.
        failed_clickonce_cache_cleanup = subprocess.call(['rundll32', 'dfshim', 'CleanOnlineAppCache'])
        logger.info('ClickOnce application cache cleared (returned {0})'.format(failed_clickonce_cache_cleanup))

    @staticmethod
    def get_auto_load_vsto_file_path(add_in_folder):
        return os.path.join(add_in_folder, 'AutoLoadPyxelRestAddIn.vsto')


class XlWingsConfig:
    def __init__(self, xlwings_config_folder):
        self.xlwings_config_path = os.path.join(xlwings_config_folder, 'xlwings.conf')

    def create_file(self):
        """
        Create XLWings specific configuration for PyxelRest.
        """
        logger.info('Creating XLWings specific configuration for PyxelRest...')

        python_path = os.path.dirname(sys.executable)
        pythonw_path = os.path.join(python_path, 'pythonw.exe')
        if not os.path.isfile(pythonw_path):
            raise Exception('Python executable cannot be found in {0}'.format(pythonw_path))

        with open(self.xlwings_config_path, 'w') as config_file:
            config_file.writelines([
                '"INTERPRETER", "{0}"'.format(pythonw_path),
                '"UDF MODULES","pyxelrest.pyxelrestgenerator"',
            ])
        logger.info('XLWings PyxelRest configuration created.')


class Installer:
<<<<<<< HEAD
    # TODO Remove parameter once every client will have the proper updater version non relying on it
    def __init__(self, add_in_folder, vba_add_in_folder=None, scripts_folder=None, vsto_version='10.0', path_to_up_to_date_configuration=None):
=======
    def __init__(self, add_in_folder=None, vba_add_in_folder=None, scripts_folder=None, vsto_version='10.0', path_to_up_to_date_configuration=None):
>>>>>>> e1bfb006
        if not sys.platform.startswith('win'):
            raise Exception('Auto Load add-in can only be installed on Microsoft Windows.')

        self.scripts_folder = scripts_folder or os.path.abspath(os.path.dirname(__file__))

        if not add_in_folder:
<<<<<<< HEAD
            raise Exception('Path to Microsoft Excel Auto Load add-in folder must be provided.')
=======
            data_dir = os.path.join(self.scripts_folder, '..')
            add_in_folder = os.path.join(data_dir, 'pyxelrest_addin')

        if not vba_add_in_folder:
            data_dir = os.path.join(self.scripts_folder, '..')
            vba_add_in_folder = os.path.join(data_dir, 'pyxelrest_vb_addin')
>>>>>>> e1bfb006

        self.add_in_folder = to_absolute_path(add_in_folder)
        if not os.path.isdir(self.add_in_folder):
            raise Exception('PyxelRest Microsoft Excel Auto-Load Add-In cannot be found in {0}.'
                            .format(self.add_in_folder))
<<<<<<< HEAD
        self.scripts_folder = scripts_folder or os.path.abspath(os.path.dirname(__file__))
=======
        self.vba_add_in_folder = to_absolute_path(vba_add_in_folder)
>>>>>>> e1bfb006
        self.pyxelrest_appdata_folder = os.path.join(os.getenv('APPDATA'), 'pyxelrest')
        self.pyxelrest_appdata_addin_folder = os.path.join(self.pyxelrest_appdata_folder, 'excel_addin')
        self.pyxelrest_appdata_logs_folder = os.path.join(self.pyxelrest_appdata_folder, 'logs')
        self.pyxelrest_appdata_config_folder = os.path.join(self.pyxelrest_appdata_folder, 'configuration')
        self.path_to_up_to_date_configuration = path_to_up_to_date_configuration
        self.vsto_version = vsto_version

    def perform_post_installation_tasks(self):
        create_folder(self.pyxelrest_appdata_folder)
        # Logs folder is required by default add-in configuration
        create_folder(self.pyxelrest_appdata_logs_folder)
        create_folder(self.pyxelrest_appdata_config_folder)
        # Assert that Microsoft Excel is closed
        # otherwise ClickOnce cache will still contains the add-in application manifest
        # Resulting in failure when installing a new add-in version
        if self._is_excel_running():
            logger.warning('Microsoft Excel should be closed otherwise add-in update might fail.')
        self._install_pyxelrest_vb_addin()

        xlwings_config = XlWingsConfig(self.pyxelrest_appdata_config_folder)
        xlwings_config.create_file()

        self._install_auto_load_addin(xlwings_config)

    @staticmethod
    def _is_excel_running():
        import win32com.client
        processes = win32com.client.GetObject('winmgmts:').InstancesOf('Win32_Process')
        for process in processes:
            if process.Properties_('Name').Value == 'EXCEL.EXE':
                return True
        return False

    def _install_pyxelrest_vb_addin(self):
        import xlwings
        xlwings_path = xlwings.__path__[0]
        xlwings_vb_addin_path = os.path.join(xlwings_path, 'addin', 'xlwings.xlam')
        if not os.path.isfile(xlwings_vb_addin_path):
            raise Exception('XLWings Visual Basic add-in file cannot be found in {0}'.format(xlwings_vb_addin_path))

        xlstart_folder = os.path.join(os.getenv('APPDATA'), 'Microsoft', 'Excel', 'XLSTART')
        if not os.path.exists(xlstart_folder):
            os.makedirs(xlstart_folder)
        pyxelrest_vb_addin_path = os.path.join(xlstart_folder, 'pyxelrest.xlam')
        shutil.copyfile(xlwings_vb_addin_path, pyxelrest_vb_addin_path)

    def _install_auto_load_addin(self, xlwings_config):
        """
        Install Excel addin in a different folder than the python copied one as it must be uninstalled prior to
        installation and python copy is performed before running post installation script.
        """
        vsto = VSTOManager(self.vsto_version)
        if os.path.exists(self.pyxelrest_appdata_addin_folder):
            vsto.uninstall_auto_load_addin(self.pyxelrest_appdata_addin_folder)
            dir_util.remove_tree(self.pyxelrest_appdata_addin_folder)

        os.makedirs(self.pyxelrest_appdata_addin_folder)
        dir_util.copy_tree(self.add_in_folder, self.pyxelrest_appdata_addin_folder)
        try:
            vsto.install_auto_load_addin(self.pyxelrest_appdata_addin_folder)
        except:
            # Avoid next install trying to uninstall an addin that was not properly installed
            dir_util.remove_tree(self.pyxelrest_appdata_addin_folder)
            raise
        self._update_auto_load_addin_config(xlwings_config)

    def _update_auto_load_addin_config(self, xlwings_config):
        # TODO Use regular expressions to update settings
        def write_addin_configuration_line(addin_settings_line, addin_settings_file):
            if 'PYTHON_PATH_TO_BE_REPLACED_AT_POST_INSTALLATION' in addin_settings_line:
                python_executable_folder_path = os.path.dirname(sys.executable)
                python_path = os.path.join(python_executable_folder_path, 'python.exe')
                # Do not set python path to a value that we know wrong, this case should not happen but you never know
                # Do not raise an exception here as the auto update feature is optional
                if os.path.isfile(python_path):
                    new_line = addin_settings_line.replace('PYTHON_PATH_TO_BE_REPLACED_AT_POST_INSTALLATION', python_path)
                    addin_settings_file.write(new_line)
            elif 'AUTO_UPDATE_SCRIPT_PATH_TO_BE_REPLACED_AT_POST_INSTALLATION' in addin_settings_line:
                auto_update_script_path = os.path.join(self.scripts_folder, 'pyxelrest_auto_update.py')
                # As scripts are copied by pip AFTER executing retrieved scripts
                # There is no way to know if a wrong path is set in this property
                new_line = addin_settings_line.replace('AUTO_UPDATE_SCRIPT_PATH_TO_BE_REPLACED_AT_POST_INSTALLATION',
                                                       auto_update_script_path)
                addin_settings_file.write(new_line)
            elif 'XLWINGS_CONFIG_PATH_TO_BE_REPLACED_AT_POST_INSTALLATION' in addin_settings_line:
                new_line = addin_settings_line.replace('XLWINGS_CONFIG_PATH_TO_BE_REPLACED_AT_POST_INSTALLATION',
                                                       xlwings_config.xlwings_config_path)
                addin_settings_file.write(new_line)
            elif '</appSettings>' in addin_settings_line:
                if self.path_to_up_to_date_configuration:
                    addin_settings_file.write('    <add key="PathToUpToDateConfigurations" value="{0}" />\n'.format(self.path_to_up_to_date_configuration))
                addin_settings_file.write(addin_settings_line)
            else:
                addin_settings_file.write(addin_settings_line)

        config_file_path = os.path.join(self.pyxelrest_appdata_config_folder, 'addin.config')
        default_config_file_path = os.path.join(self.pyxelrest_appdata_addin_folder,
                                                'AutoLoadPyxelRestAddIn.dll.config')
        if os.path.isfile(default_config_file_path):
            with open(config_file_path, 'w') as new_file:
                with open(default_config_file_path) as default_file:
                    for line in default_file:
                        write_addin_configuration_line(line, new_file)


if __name__ == '__main__':
    parser = argparse.ArgumentParser()
<<<<<<< HEAD
    parser.add_argument('add_in_directory', help='Directory containing PyxelRest Microsoft Excel auto load add-in.',
                        type=str)
=======
    parser.add_argument('--add_in_directory', help='Directory containing PyxelRest Microsoft Excel auto load add-in.',
                        default=None, type=str)
    parser.add_argument('--vb_add_in_directory', help='Directory containing PyxelRest Microsoft Visual Basic add-in.',
                        default=None, type=str)
>>>>>>> e1bfb006
    parser.add_argument('--scripts_directory', help='Directory containing installed Python scripts.',
                        default=None, type=str)
    parser.add_argument('--path_to_up_to_date_configuration', help='Path to up to date configuration file(s). This path will be used in case of auto update to keep services configuration up to date.',
                        default=None, type=str)
    options = parser.parse_args(sys.argv[1:])

<<<<<<< HEAD
    installer = Installer(options.add_in_directory,
=======
    installer = Installer(add_in_folder=options.add_in_directory,
                          vba_add_in_folder=options.vb_add_in_directory,
>>>>>>> e1bfb006
                          scripts_folder=options.scripts_directory,
                          path_to_up_to_date_configuration=options.path_to_up_to_date_configuration)
    installer.perform_post_installation_tasks()<|MERGE_RESOLUTION|>--- conflicted
+++ resolved
@@ -106,38 +106,20 @@
 
 
 class Installer:
-<<<<<<< HEAD
-    # TODO Remove parameter once every client will have the proper updater version non relying on it
-    def __init__(self, add_in_folder, vba_add_in_folder=None, scripts_folder=None, vsto_version='10.0', path_to_up_to_date_configuration=None):
-=======
-    def __init__(self, add_in_folder=None, vba_add_in_folder=None, scripts_folder=None, vsto_version='10.0', path_to_up_to_date_configuration=None):
->>>>>>> e1bfb006
+    def __init__(self, add_in_folder=None, scripts_folder=None, vsto_version='10.0', path_to_up_to_date_configuration=None):
         if not sys.platform.startswith('win'):
             raise Exception('Auto Load add-in can only be installed on Microsoft Windows.')
 
         self.scripts_folder = scripts_folder or os.path.abspath(os.path.dirname(__file__))
 
         if not add_in_folder:
-<<<<<<< HEAD
-            raise Exception('Path to Microsoft Excel Auto Load add-in folder must be provided.')
-=======
             data_dir = os.path.join(self.scripts_folder, '..')
             add_in_folder = os.path.join(data_dir, 'pyxelrest_addin')
-
-        if not vba_add_in_folder:
-            data_dir = os.path.join(self.scripts_folder, '..')
-            vba_add_in_folder = os.path.join(data_dir, 'pyxelrest_vb_addin')
->>>>>>> e1bfb006
 
         self.add_in_folder = to_absolute_path(add_in_folder)
         if not os.path.isdir(self.add_in_folder):
             raise Exception('PyxelRest Microsoft Excel Auto-Load Add-In cannot be found in {0}.'
                             .format(self.add_in_folder))
-<<<<<<< HEAD
-        self.scripts_folder = scripts_folder or os.path.abspath(os.path.dirname(__file__))
-=======
-        self.vba_add_in_folder = to_absolute_path(vba_add_in_folder)
->>>>>>> e1bfb006
         self.pyxelrest_appdata_folder = os.path.join(os.getenv('APPDATA'), 'pyxelrest')
         self.pyxelrest_appdata_addin_folder = os.path.join(self.pyxelrest_appdata_folder, 'excel_addin')
         self.pyxelrest_appdata_logs_folder = os.path.join(self.pyxelrest_appdata_folder, 'logs')
@@ -245,27 +227,15 @@
 
 if __name__ == '__main__':
     parser = argparse.ArgumentParser()
-<<<<<<< HEAD
-    parser.add_argument('add_in_directory', help='Directory containing PyxelRest Microsoft Excel auto load add-in.',
-                        type=str)
-=======
     parser.add_argument('--add_in_directory', help='Directory containing PyxelRest Microsoft Excel auto load add-in.',
                         default=None, type=str)
-    parser.add_argument('--vb_add_in_directory', help='Directory containing PyxelRest Microsoft Visual Basic add-in.',
-                        default=None, type=str)
->>>>>>> e1bfb006
     parser.add_argument('--scripts_directory', help='Directory containing installed Python scripts.',
                         default=None, type=str)
     parser.add_argument('--path_to_up_to_date_configuration', help='Path to up to date configuration file(s). This path will be used in case of auto update to keep services configuration up to date.',
                         default=None, type=str)
     options = parser.parse_args(sys.argv[1:])
 
-<<<<<<< HEAD
-    installer = Installer(options.add_in_directory,
-=======
     installer = Installer(add_in_folder=options.add_in_directory,
-                          vba_add_in_folder=options.vb_add_in_directory,
->>>>>>> e1bfb006
                           scripts_folder=options.scripts_directory,
                           path_to_up_to_date_configuration=options.path_to_up_to_date_configuration)
     installer.perform_post_installation_tasks()