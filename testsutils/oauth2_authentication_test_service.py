import flask
import jwt
import datetime
import requests

app = flask.Flask(__name__)

already_asked_for_quick_expiry = [False]


@app.route('/auth_success')
def post_token():
    expiry_in_1_hour = datetime.datetime.utcnow() + datetime.timedelta(hours=1)
    return submit_token(expiry_in_1_hour)


@app.route('/auth_failure')
def post_without_token():
    return submit_no_token()


@app.route('/auth_success_quick_expiry')
def post_token_quick_expiry():
    if already_asked_for_quick_expiry[0]:
        expiry_in_1_hour = datetime.datetime.utcnow() + datetime.timedelta(hours=1)
        return submit_token(expiry_in_1_hour)
    else:
        already_asked_for_quick_expiry[0] = True
<<<<<<< HEAD
        expiry_now = datetime.datetime.utcnow() - datetime.timedelta(hours=1)
=======
        expiry_in_5_seconds = datetime.datetime.utcnow() + datetime.timedelta(seconds=5)
        return submit_token(expiry_in_5_seconds)


def submit_token(expiry):
    redirect_uri = flask.request.args.get('redirect_uri')
    token = jwt.encode({'exp': expiry}, 'secret').decode('unicode_escape')
    return """
        <body onload="document.querySelector('#token_form').submit();">
            <form action="{0}" method="post" id="token_form">
                <input type="hidden" name="id_token" value="{1}" />
            </form>
        </body>
        """.format(redirect_uri, token)


def submit_no_token():
>>>>>>> af785c72
    redirect_uri = flask.request.args.get('redirect_uri')
    return """
        <body onload="document.querySelector('#token_form').submit();">
            <form action="{0}" method="post" id="token_form" />
        </body>
        """.format(redirect_uri)


def start_server(port):
    app.run(port=port)

if __name__ == '__main__':
    start_server(8947)<|MERGE_RESOLUTION|>--- conflicted
+++ resolved
@@ -26,9 +26,6 @@
         return submit_token(expiry_in_1_hour)
     else:
         already_asked_for_quick_expiry[0] = True
-<<<<<<< HEAD
-        expiry_now = datetime.datetime.utcnow() - datetime.timedelta(hours=1)
-=======
         expiry_in_5_seconds = datetime.datetime.utcnow() + datetime.timedelta(seconds=5)
         return submit_token(expiry_in_5_seconds)
 
@@ -46,7 +43,6 @@
 
 
 def submit_no_token():
->>>>>>> af785c72
     redirect_uri = flask.request.args.get('redirect_uri')
     return """
         <body onload="document.querySelector('#token_form').submit();">
